--- conflicted
+++ resolved
@@ -2102,13 +2102,9 @@
 
     def _factory():
         logger.info(f"Loading DAM4SAM model: {selected_name} (first use)", component="dam4sam")
-<<<<<<< HEAD
         error_handler = ErrorHandler(logger, *retry_params)
 
         if device != 'cuda':
-=======
-        if not (torch and torch.cuda.is_available()):
->>>>>>> 90c258e8
             logger.error("DAM4SAM requires CUDA but it's not available.")
             return None
 
@@ -2156,20 +2152,10 @@
     Returns:
         An initialized LPIPS model instance.
     """
-<<<<<<< HEAD
     global _lpips_model_cache
     if model_name not in _lpips_model_cache or _lpips_model_cache[model_name].device.type != device:
         _lpips_model_cache[model_name] = lpips.LPIPS(net=model_name).to(device)
     return _lpips_model_cache[model_name]
-=======
-    registry_key = f"lpips_{model_name}"
-    _device = device if torch.cuda.is_available() else 'cpu'
-
-    def _factory():
-        return lpips.LPIPS(net=model_name).to(_device)
-
-    return model_registry.get_or_create(registry_key, _factory)
->>>>>>> 90c258e8
 
 def initialize_analysis_models(params: 'AnalysisParameters', config: 'Config', logger: 'AppLogger') -> dict:
     """
@@ -7864,7 +7850,6 @@
     application shutdown or when re-initializing models, to prevent memory
     leaks and unexpected behavior from stale cached objects.
     """
-<<<<<<< HEAD
     global _yolo_model_cache, _dino_model_cache, _dam4sam_model_cache, _lpips_model_cache
     _yolo_model_cache.clear()
     _dino_model_cache = None
@@ -7872,9 +7857,6 @@
     _lpips_model_cache.clear()
     torch.cuda.empty_cache()
     gc.collect()
-=======
-    model_registry.clear()
->>>>>>> 90c258e8
 
 
 class CompositionRoot:
