--- conflicted
+++ resolved
@@ -5092,13 +5092,8 @@
 
         return gr.update(value=gallery_items)
 
-<<<<<<< HEAD
     def on_discovered_face_select(self, all_faces, confidence, *args, evt: gr.EventData = None):
         if not all_faces or evt is None or evt.index is None:
-=======
-    def on_discovered_face_select(self, all_faces, confidence, *args, evt: gr.EventData):
-        if not all_faces or evt.index is None:
->>>>>>> 5cda2768
             return "", None
 
         selected_person_label = self.gallery_to_cluster_map.get(evt.index)
