--- conflicted
+++ resolved
@@ -1029,56 +1029,6 @@
     error: str | None = None
 
     def calculate_quality_metrics(self, thumb_image_rgb: np.ndarray, quality_config: QualityConfig, logger: 'EnhancedLogger',
-<<<<<<< HEAD
-                                  mask: np.ndarray | None = None, niqe_metric=None, main_config: 'Config' = None):
-        try:
-            if mask is not None and main_config:
-                # Find bounding box of the mask
-                contours, _ = cv2.findContours(mask, cv2.RETR_EXTERNAL, cv2.CHAIN_APPROX_SIMPLE)
-                if contours:
-                    x, y, w, h = cv2.boundingRect(np.concatenate(contours))
-
-                    # Clamp coordinates to be within the image dimensions
-                    img_h, img_w = thumb_image_rgb.shape[:2]
-                    x1 = max(0, x)
-                    y1 = max(0, y)
-                    x2 = min(img_w, x + w)
-                    y2 = min(img_h, y + h)
-
-                    # Crop the face from the thumb_image_rgb using the clamped coordinates
-                    face_crop = thumb_image_rgb[y1:y2, x1:x2]
-
-                    if face_crop.size > 0:
-                        # Ensure the crop is C-contiguous and uint8
-                        if not face_crop.flags['C_CONTIGUOUS']:
-                            face_crop = np.ascontiguousarray(face_crop, dtype=np.uint8)
-                        if face_crop.dtype != np.uint8:
-                            face_crop = face_crop.astype(np.uint8)
-
-                        landmarker_path = Path(main_config.paths.models) / Path(main_config.models.face_landmarker).name
-                        single_face_landmarker = get_face_landmarker(str(landmarker_path), logger)
-
-                        mp_image_face = mp.Image(image_format=mp.ImageFormat.SRGB, data=face_crop)
-                        landmarker_result_face = single_face_landmarker.detect(mp_image_face)
-
-                        if landmarker_result_face.face_blendshapes:
-                            blendshapes = {b.category_name: b.score for b in landmarker_result_face.face_blendshapes[0]}
-                            self.metrics.eyes_open = 1.0 - max(blendshapes.get('eyeBlinkLeft', 0), blendshapes.get('eyeBlinkRight', 0))
-                            self.metrics.blink_prob = max(blendshapes.get('eyeBlinkLeft', 0), blendshapes.get('eyeBlinkRight', 0))
-
-                        if landmarker_result_face.facial_transformation_matrixes:
-                            matrix = landmarker_result_face.facial_transformation_matrixes[0]
-                            sy = math.sqrt(matrix[0, 0] * matrix[0, 0] + matrix[1, 0] * matrix[1, 0])
-                            singular = sy < 1e-6
-                            if not singular:
-                                self.metrics.pitch = math.degrees(math.atan2(-matrix[2, 0], sy))
-                                self.metrics.yaw = math.degrees(math.atan2(matrix[1, 0], matrix[0, 0]))
-                                self.metrics.roll = math.degrees(math.atan2(matrix[2, 1], matrix[2, 2]))
-                            else:
-                                self.metrics.pitch = math.degrees(math.atan2(-matrix[2, 0], sy))
-                                self.metrics.yaw = 0
-                                self.metrics.roll = 0
-=======
                                   mask: np.ndarray | None = None, niqe_metric=None, main_config: 'Config' = None, face_landmarker=None, face_bbox: Optional[List[int]] = None):
         try:
             if face_landmarker:
@@ -1114,7 +1064,6 @@
                         self.metrics.pitch = math.degrees(math.atan2(-matrix[2, 0], sy))
                         self.metrics.yaw = 0
                         self.metrics.roll = 0
->>>>>>> 0ca1ce7a
 
             gray = cv2.cvtColor(thumb_image_rgb, cv2.COLOR_RGB2GRAY)
             active_mask = ((mask > 128) if mask is not None and mask.ndim == 2 else None)
@@ -2410,15 +2359,10 @@
                 # enable NIQE if the metric object was successfully initialized
                 enable_niqe=(self.niqe_metric is not None)
             )
-<<<<<<< HEAD
-            frame.calculate_quality_metrics(thumb_image_rgb, quality_conf, self.logger, mask=mask_thumb, niqe_metric=self.niqe_metric, main_config=self.config)
-            if self.params.enable_face_filter and self.reference_embedding is not None and self.face_analyzer: self._analyze_face_similarity(frame, thumb_image_rgb)
-=======
             face_bbox = None
             if self.face_analyzer:
                 face_bbox = self._analyze_face_similarity(frame, thumb_image_rgb)
             frame.calculate_quality_metrics(thumb_image_rgb, quality_conf, self.logger, mask=mask_thumb, niqe_metric=self.niqe_metric, main_config=self.config, face_landmarker=self.face_landmarker, face_bbox=face_bbox)
->>>>>>> 0ca1ce7a
             meta = {"filename": base_filename, "metrics": asdict(frame.metrics)}
             if frame.face_similarity_score is not None: meta["face_sim"] = frame.face_similarity_score
             if frame.max_face_confidence is not None: meta["face_conf"] = frame.max_face_confidence
