# keep app.py Monolithic!
"""
Frame Extractor & Analyzer v2.0
"""
import contextlib
import cv2
import dataclasses
from datetime import datetime
import functools
import gc
import gradio as gr
import hashlib
import imagehash
import io
import json
import logging
import math
import numpy as np
import os
import re
import shutil
import subprocess
import sys
import threading
import time
import torch
import traceback
import urllib.request
from torchvision.ops import box_convert

from pathlib import Path

# --- Hugging Face Cache Setup ---
# Set cache directories for transformers and other Hugging Face assets
# to prevent re-downloading large models (like BERT for GroundingDINO) on every run.
# Use HF_HOME instead of deprecated TRANSFORMERS_CACHE
hf_home = Path(__file__).parent / 'models' / 'huggingface'
hf_home.mkdir(parents=True, exist_ok=True)
os.environ['HF_HOME'] = str(hf_home.resolve())

# Add submodules to Python path
project_root = Path(__file__).parent
sys.path.insert(0, str(project_root))
sys.path.insert(0, str(project_root / 'DAM4SAM'))

from collections import Counter, OrderedDict, defaultdict
from concurrent.futures import ThreadPoolExecutor, as_completed
from dataclasses import dataclass, asdict, field, fields, is_dataclass
from enum import Enum
from functools import lru_cache
from queue import Empty, Queue
from typing import Any, Callable, Dict, List, Optional, Tuple

# --- DEPENDENCY IMPORTS (with error handling) ---

# --- Global Model Cache ---
_yolo_model_cache = {}
_dino_model_cache = None
_dam4sam_model_cache = {}

try:
    from DAM4SAM.dam4sam_tracker import DAM4SAMTracker
    from DAM4SAM.utils import utils as dam_utils
except ImportError:
    DAM4SAMTracker = None
    dam_utils = None


try:
    from groundingdino.util.inference import (
        load_model as gdino_load_model,
        predict as gdino_predict
    )
except ImportError:
    gdino_load_model = None
    gdino_predict = None


try:
    import mediapipe as mp
    from mediapipe.tasks import python
    from mediapipe.tasks.python import vision
except ImportError:
    mp = None
    python = None
    vision = None

try:
    from numba import njit
except ImportError:
    def njit(func):
        return func

try:
    import matplotlib.pyplot as plt
    import matplotlib.ticker as mticker
except ImportError:
    plt = None
    mticker = None


try:
    from PIL import Image
except ImportError:
    Image = None

try:
    import pyiqa
except ImportError:
    pyiqa = None

try:
    from scenedetect import detect, ContentDetector
except ImportError:
    detect = None
    ContentDetector = None


try:
    import yt_dlp as ytdlp
except ImportError:
    ytdlp = None

try:
    from ultralytics import YOLO
except ImportError:
    YOLO = None
# --- CONFIGURATION ---
@dataclass
class Config:
    @dataclass
    class Paths:
        logs: str = "logs"
        models: str = "models"
        downloads: str = "downloads"
        grounding_dino_config: str = "GroundingDINO_SwinT_OGC.py" # Will be resolved via importlib.resources
        grounding_dino_checkpoint: str = "models/groundingdino_swint_ogc.pth"

    @dataclass
    class Models:
        user_agent: str = "Mozilla/5.0"
        grounding_dino: str = "https://github.com/IDEA-Research/GroundingDINO/releases/download/v0.1.0-alpha/groundingdino_swint_ogc.pth"
        face_landmarker: str = "https://storage.googleapis.com/mediapipe-models/face_landmarker/face_landmarker/float16/1/face_landmarker.task"
        dam4sam: Dict[str, str] = field(default_factory=lambda: {
            "sam21pp-T": "https://dl.fbaipublicfiles.com/segment_anything_2/092824/sam2.1_hiera_tiny.pt",
            "sam21pp-S": "https://dl.fbaipublicfiles.com/segment_anything_2/092824/sam2.1_hiera_small.pt",
            "sam21pp-B+": "https://dl.fbaipublicfiles.com/segment_anything_2/092824/sam2.1_hiera_base_plus.pt",
            "sam21pp-L": "https://dl.fbaipublicfiles.com/segment_anything_2/092824/sam2.1_hiera_large.pt",
        })
        yolo: str = "https://huggingface.co/Ultralytics/YOLO11/resolve/main/"

    @dataclass
    class YouTubeDL:
        output_template: str = "%(id)s_%(title).40s_%(height)sp.%(ext)s"
        format_string: str = "bestvideo[height<={max_res}][ext=mp4]+bestaudio[ext=m4a]/best[height<={max_res}][ext=mp4]/best"

    @dataclass
    class Ffmpeg:
        log_level: str = "info"
        thumbnail_quality: int = 80
        scene_threshold: float = 0.4
        fast_scene_threshold: float = 0.5

    @dataclass
    class Cache:
        size: int = 200
        eviction_factor: float = 0.2
        cleanup_threshold: float = 0.8

    @dataclass
    class Retry:
        max_attempts: int = 3
        backoff_seconds: List[float] = field(default_factory=lambda: [1, 5, 15])

    @dataclass
    class QualityScaling:
        entropy_normalization: float = 8.0
        resolution_denominator: int = 500000
        contrast_clamp: float = 2.0
        niqe_offset: float = 10.0
        niqe_scale_factor: float = 10.0

    @dataclass
    class Masking:
        keep_largest_only: bool = True
        close_kernel_size: int = 5
        open_kernel_size: int = 5

    @dataclass
    class UIDefaults:
        thumbnails_only: bool = True
        thumb_megapixels: float = 0.5
        scene_detect: bool = True
        max_resolution: str = "maximum available"
        pre_analysis_enabled: bool = True
        pre_sample_nth: int = 5
        enable_face_filter: bool = True
        face_model_name: str = "buffalo_l"
        enable_subject_mask: bool = True
        dam4sam_model_name: str = "sam21pp-L"
        person_detector_model: str = "yolo11x.pt"
        primary_seed_strategy: str = "🤖 Automatic"
        seed_strategy: str = "Largest Person"
        text_prompt: str = "a person"
        resume: bool = False
        require_face_match: bool = False
        enable_dedup: bool = True
        dedup_thresh: int = 5
        method: str = "all"
        interval: float = 5.0
        fast_scene: bool = False
        nth_frame: int = 5
        disable_parallel: bool = False

    @dataclass
    class FilterDefaults:
        quality_score: Dict[str, float] = field(default_factory=lambda: {'min': 0.0, 'max': 100.0, 'step': 0.5, 'default_min': 0.0, 'default_max': 100.0})
        sharpness: Dict[str, float] = field(default_factory=lambda: {'min': 0.0, 'max': 100.0, 'step': 0.5, 'default_min': 0.0, 'default_max': 100.0})
        edge_strength: Dict[str, float] = field(default_factory=lambda: {'min': 0.0, 'max': 100.0, 'step': 0.5, 'default_min': 0.0, 'default_max': 100.0})
        contrast: Dict[str, float] = field(default_factory=lambda: {'min': 0.0, 'max': 100.0, 'step': 0.5, 'default_min': 0.0, 'default_max': 100.0})
        brightness: Dict[str, float] = field(default_factory=lambda: {'min': 0.0, 'max': 100.0, 'step': 0.5, 'default_min': 0.0, 'default_max': 100.0})
        entropy: Dict[str, float] = field(default_factory=lambda: {'min': 0.0, 'max': 100.0, 'step': 0.5, 'default_min': 0.0, 'default_max': 100.0})
        niqe: Dict[str, float] = field(default_factory=lambda: {'min': 0.0, 'max': 100.0, 'step': 0.5, 'default_min': 0.0, 'default_max': 100.0})
        face_sim: Dict[str, float] = field(default_factory=lambda: {'min': 0.0, 'max': 1.0, 'step': 0.01, 'default_min': 0.0})
        mask_area_pct: Dict[str, float] = field(default_factory=lambda: {'min': 0.0, 'max': 100.0, 'step': 0.1, 'default_min': 1.0})
        dedup_thresh: Dict[str, int] = field(default_factory=lambda: {'min': -1, 'max': 32, 'step': 1, 'default': -1})
        eyes_open: Dict[str, float] = field(default_factory=lambda: {'min': 0.0, 'max': 1.0, 'step': 0.01, 'default_min': 0.0})
        yaw: Dict[str, float] = field(default_factory=lambda: {'min': -180.0, 'max': 180.0, 'step': 1, 'default_min': -25, 'default_max': 25})
        pitch: Dict[str, float] = field(default_factory=lambda: {'min': -180.0, 'max': 180.0, 'step': 1, 'default_min': -25, 'default_max': 25})

    @dataclass
    class QualityWeights:
        sharpness: int = 25
        edge_strength: int = 15
        contrast: int = 15
        brightness: int = 10
        entropy: int = 15
        niqe: int = 20

    @dataclass
    class Choices:
        max_resolution: List[str] = field(default_factory=lambda: ["maximum available", "2160", "1080", "720"])
        extraction_method_toggle: List[str] = field(default_factory=lambda: ["Recommended Thumbnails", "Legacy Full-Frame"])
        method: List[str] = field(default_factory=lambda: ["keyframes", "interval", "every_nth_frame", "nth_plus_keyframes", "all"])
        primary_seed_strategy: List[str] = field(default_factory=lambda: ["👤 By Face", "📝 By Text", "🔄 Face + Text Fallback", "🧑‍🤝‍🧑 Find Prominent Person"])
        seed_strategy: List[str] = field(default_factory=lambda: ["Largest Person", "Center-most Person", "Highest Confidence", "Tallest Person", "Area x Confidence", "Rule-of-Thirds", "Edge-avoiding", "Balanced", "Best Face"])
        person_detector_model: List[str] = field(default_factory=lambda: ['yolo11x.pt', 'yolo11s.pt'])
        face_model_name: List[str] = field(default_factory=lambda: ["buffalo_l", "buffalo_s"])
        dam4sam_model_name: List[str] = field(default_factory=lambda: ["sam21pp-T", "sam21pp-S", "sam21pp-B+", "sam21pp-L"])
        gallery_view: List[str] = field(default_factory=lambda: ["Kept Frames", "Rejected Frames"])
        log_level: List[str] = field(default_factory=lambda: ['DEBUG', 'INFO', 'WARNING', 'ERROR', 'SUCCESS', 'CRITICAL'])
        scene_gallery_view: List[str] = field(default_factory=lambda: ["Kept", "Rejected", "All"])

    @dataclass
    class GroundingDinoParams:
        box_threshold: float = 0.35
        text_threshold: float = 0.25

    @dataclass
    class PersonDetector:
        model: str = "yolo11x.pt"
        imgsz: int = 640
        conf: float = 0.3
    
    @dataclass
    class Logging:
        log_level: str = "INFO"
        log_format: str = '%(asctime)s | %(levelname)8s | %(name)s | %(message)s'
        colored_logs: bool = True
        structured_log_path: str = "structured_log.jsonl"

    paths: Paths = field(default_factory=Paths)
    models: Models = field(default_factory=Models)
    youtube_dl: YouTubeDL = field(default_factory=YouTubeDL)
    ffmpeg: Ffmpeg = field(default_factory=Ffmpeg)
    cache: Cache = field(default_factory=Cache)
    retry: Retry = field(default_factory=Retry)
    quality_scaling: QualityScaling = field(default_factory=QualityScaling)
    masking: Masking = field(default_factory=Masking)
    ui_defaults: UIDefaults = field(default_factory=UIDefaults)
    filter_defaults: FilterDefaults = field(default_factory=FilterDefaults)
    quality_weights: QualityWeights = field(default_factory=QualityWeights)
    choices: Choices = field(default_factory=Choices)
    grounding_dino_params: GroundingDinoParams = field(default_factory=GroundingDinoParams)
    person_detector: PersonDetector = field(default_factory=PersonDetector)
    logging: Logging = field(default_factory=Logging)
    
    sharpness_base_scale: int = 2500
    edge_strength_base_scale: int = 100
    min_mask_area_pct: float = 1.0
    
    @dataclass
    class Monitoring:
        memory_warning_threshold_mb: int = 8192
        memory_critical_threshold_mb: int = 16384
        cpu_warning_threshold_percent: int = 90
        gpu_memory_warning_threshold_percent: int = 90
        memory_limit_mb: int = 8192

    @dataclass
    class ExportOptions:
        enable_crop: bool = True
        crop_padding: int = 1
        crop_ars: str = "16:9,1:1,9:16"

    @dataclass
    class GradioDefaults:
        auto_pctl_input: int = 25
        show_mask_overlay: bool = True
        overlay_alpha: float = 0.6

    @dataclass
    class SeedingDefaults:
        face_similarity_threshold: float = 0.4
        yolo_iou_threshold: float = 0.3
        face_contain_score: int = 100
        confidence_score_multiplier: int = 20
        iou_bonus: int = 50
        face_to_body_expansion_factors: List[float] = field(default_factory=lambda: [4.0, 7.0, 0.75])
        final_fallback_box: List[float] = field(default_factory=lambda: [0.25, 0.25, 0.5, 0.5])

    @dataclass
    class UtilityDefaults:
        max_filename_length: int = 50
        video_extensions: List[str] = field(default_factory=lambda: ['.mp4','.mov','.mkv','.avi','.webm'])
        image_extensions: List[str] = field(default_factory=lambda: ['.png','.jpg','.jpeg','.webp','.bmp'])

    @dataclass
    class PostProcessing:
        mask_fill_kernel_size: int = 5

    @dataclass
    class Visualization:
        bbox_color: List[int] = field(default_factory=lambda: [255, 0, 0])
        bbox_thickness: int = 2

    @dataclass
    class Analysis:
        max_workers: int = 8
        default_batch_size: int = 32
        default_workers: int = 4
        
    @dataclass
    class ModelDefaults:
        face_analyzer_det_size: List[int] = field(default_factory=lambda: [640, 640])

    monitoring: Monitoring = field(default_factory=Monitoring)
    export_options: ExportOptions = field(default_factory=ExportOptions)
    gradio_defaults: GradioDefaults = field(default_factory=GradioDefaults)
    seeding_defaults: SeedingDefaults = field(default_factory=SeedingDefaults)
    utility_defaults: UtilityDefaults = field(default_factory=UtilityDefaults)
    post_processing: PostProcessing = field(default_factory=PostProcessing)
    visualization: Visualization = field(default_factory=Visualization)
    analysis: Analysis = field(default_factory=Analysis)
    model_defaults: ModelDefaults = field(default_factory=ModelDefaults)
    config_path: Optional[str] = "config.json"

    def __post_init__(self):
        # Start from a snapshot of the initialized defaults
        config_dict = asdict(self)

        # 2. Override with file config
        config_p = Path(self.config_path) if self.config_path else None
        if config_p and config_p.exists():
            try:
                with open(config_p, 'r', encoding='utf-8') as f:
                    file_config = json.load(f)
                if file_config:
                    self._merge_configs(config_dict, file_config)
            except Exception as e:
                # Log this instead of raising, so we can fall back to defaults
                print(f"Warning: Could not load or parse {self.config_path}: {e}") # Replace with logger later

        # 3. Override with environment variables
        self._override_with_env_vars(config_dict)

        # 4. Populate the dataclass from the final merged dictionary
        self._from_dict(config_dict)

        # 5. Create necessary directories
        self._create_dirs()

    def _merge_configs(self, base, override):
        for key, value in override.items():
            if isinstance(value, dict) and isinstance(base.get(key), dict):
                base[key] = self._merge_configs(base.get(key, {}), value)
            else:
                base[key] = value
        return base

    def _override_with_env_vars(self, config_dict, prefix='APP'):
        for key, value in config_dict.items():
            new_prefix = f"{prefix}_{key.upper()}"
            if isinstance(value, dict):
                self._override_with_env_vars(value, new_prefix)
            else:
                env_var = os.getenv(new_prefix)
                if env_var is not None:
                    config_dict[key] = self._coerce_type(env_var, value)

    def _coerce_type(self, env_val, default_val):
        if isinstance(default_val, bool):
            return env_val.lower() in ['true', '1', 'yes']
        if isinstance(default_val, int):
            return int(env_val)
        if isinstance(default_val, float):
            return float(env_val)
        if isinstance(default_val, list):
            if not env_val: # Check for empty string specifically
                return []
            parts = [p.strip() for p in env_val.split(',') if p.strip()]
            # Ensure that if default_val is empty, we handle it gracefully.
            # Coercing to string is a safe bet for elements in a list from env var.
            element_default = default_val[0] if default_val else ""
            return [self._coerce_type(p, element_default) for p in parts]
        return env_val

    def _from_dict(self, data: Dict[str, Any]):
        for f in fields(self):
            if f.name in data:
                field_data = data[f.name]
                # Check if the field is a dataclass and the data is a dict
                if is_dataclass(f.type) and isinstance(field_data, dict):
                    # Get the existing nested dataclass instance
                    nested_instance = getattr(self, f.name)
                    # Create a new dictionary from the nested instance
                    nested_data = asdict(nested_instance)
                    # Merge the new data into the existing data
                    self._merge_configs(nested_data, field_data)
                    # Create a new instance from the merged data
                    setattr(self, f.name, f.type(**nested_data))
                else:
                    setattr(self, f.name, field_data)
        self._validate_config()

    def _validate_config(self):
        if sum(asdict(self.quality_weights).values()) == 0:
            raise ValueError("The sum of quality_weights cannot be zero.")

    def _create_dirs(self):
        dir_paths = [
            self.paths.logs,
            self.paths.models,
            self.paths.downloads,
        ]
        for dir_path in dir_paths:
            if isinstance(dir_path, str):
                try:
                    Path(dir_path).mkdir(exist_ok=True, parents=True)
                except PermissionError as e:
                    raise RuntimeError(f"Cannot create directory at {dir_path}. Check permissions.") from e

    def save_config(self, path: str):
        """Saves the current (resolved) configuration to a JSON file."""
        with open(path, 'w', encoding='utf-8') as f:
            json.dump(_to_json_safe(asdict(self)), f, indent=2, ensure_ascii=False)


# --- LOGGING ---

SUCCESS_LEVEL_NUM = 25
logging.addLevelName(SUCCESS_LEVEL_NUM, "SUCCESS")

@dataclass
class LogEvent:
    timestamp: str
    level: str
    message: str
    component: str
    operation: Optional[str] = None
    duration_ms: Optional[float] = None
    error_type: Optional[str] = None
    stack_trace: Optional[str] = None
    user_context: Optional[Dict[str, Any]] = None
    performance_metrics: Optional[Dict[str, Any]] = None
    custom_fields: Optional[Dict[str, Any]] = None

class AppLogger:
    def __init__(self, config: 'Config', log_dir: Optional[Path] = None,
                 log_to_file: bool = True,
                 log_to_console: bool = True):
        self.config = config
        self.log_dir = log_dir or Path(self.config.paths.logs)
        self.log_dir.mkdir(exist_ok=True, parents=True)
        self.progress_queue = None
        self.session_id = datetime.now().strftime("%Y%m%d_%H%M%S")
        self.session_log_file = self.log_dir / f"session_{self.session_id}.log"
        self.structured_log_file = self.log_dir / self.config.logging.structured_log_path
        self.logger = logging.getLogger(f'enhanced_logger_{self.session_id}')
        self.logger.setLevel(logging.DEBUG)
        self.logger.propagate = False
        self.logger.handlers.clear()
        if log_to_console and self.config.logging.colored_logs:
            self._setup_console_handler()
        if log_to_file:
            self._setup_file_handlers()
        self._operation_stack: List[Dict[str, Any]] = []
        self._file_lock = threading.Lock()

    def _setup_console_handler(self):
        console_handler = logging.StreamHandler()
        console_formatter = ColoredFormatter(self.config.logging.log_format)
        console_handler.setFormatter(console_formatter)
        console_handler.setLevel(self.config.logging.log_level)
        self.logger.addHandler(console_handler)

    def _setup_file_handlers(self):
        file_handler = logging.FileHandler(self.session_log_file, encoding='utf-8')
        file_formatter = logging.Formatter(self.config.logging.log_format)
        file_handler.setFormatter(file_formatter)
        file_handler.setLevel(logging.DEBUG)
        self.logger.addHandler(file_handler)
        # The structured handler is removed to prevent duplicate/mixed logging,
        # as structured logs are written manually in _log_event.
        # self.structured_handler = logging.FileHandler(self.structured_log_file, encoding='utf-8')
        # self.structured_handler.setLevel(logging.DEBUG)
        # self.logger.addHandler(self.structured_handler)

    def set_progress_queue(self, queue):
        self.progress_queue = queue

    @contextlib.contextmanager
    def operation(self, name, component="system", tracker=None):
        t0 = time.time()
        if tracker:
            tracker.set_stage(name)
        self.info(f"Start {name}", component=component)
        try:
            yield
            duration = (time.time() - t0) * 1000
            if tracker:
                tracker.done_stage(f"{name} complete")
            self.success(f"Done {name} in {duration:.0f}ms", component=component)
        except Exception as e:
            if tracker:
                # Freeze progress and show failure state
                tracker.set_stage(f"{name}: Failed", substage=str(e))
            self.error(f"Failed {name}", component=component, stack_trace=traceback.format_exc())
            raise

    def _create_log_event(self, level: str, message: str, component: str, **kwargs) -> LogEvent:
        exc_info = kwargs.pop('exc_info', None)
        extra = kwargs.pop('extra', None)
        # Map legacy "stacktrace" to "stack_trace" for backward compatibility
        if 'stacktrace' in kwargs:
            kwargs['stack_trace'] = kwargs.pop('stacktrace')
        if exc_info: kwargs['stack_trace'] = traceback.format_exc()
        if extra:
            kwargs['custom_fields'] = kwargs.get('custom_fields', {})
            kwargs['custom_fields'].update(extra)
        return LogEvent(timestamp=datetime.now().isoformat(), level=level, message=message, component=component,
                        **kwargs)

    def _log_event(self, event: LogEvent):
        log_level_name = event.level.upper()
        log_level = getattr(logging, log_level_name, logging.INFO)
        # Use custom level number for "SUCCESS"
        if log_level_name == "SUCCESS":
            log_level = SUCCESS_LEVEL_NUM

        extra_info = f" [{event.component}]"
        if event.operation: extra_info += f" [{event.operation}]"
        if event.duration_ms: extra_info += f" ({event.duration_ms:.1f}ms)"

        log_message = f"{event.message}{extra_info}"
        if event.stack_trace:
            log_message += f"\n{event.stack_trace}"
        self.logger.log(log_level, log_message)

        # Manual write to JSONL file
        json_line = json.dumps(asdict(event), default=str, ensure_ascii=False)
        with self._file_lock:
            with open(self.structured_log_file, 'a', encoding='utf-8') as f:
                f.write(json_line + '\n')

        if self.progress_queue:
            ui_message = f"[{event.level}] {event.message}"
            if event.operation: ui_message = f"[{event.operation}] {ui_message}"
            self.progress_queue.put({"log": ui_message})

    def debug(self, message: str, component: str = "system", **kwargs): self._log_event(self._create_log_event("DEBUG", message, component, **kwargs))
    def info(self, message: str, component: str = "system", **kwargs): self._log_event(self._create_log_event("INFO", message, component, **kwargs))
    def warning(self, message: str, component: str = "system", **kwargs): self._log_event(self._create_log_event("WARNING", message, component, **kwargs))
    def error(self, message: str, component: str = "system", **kwargs): self._log_event(self._create_log_event("ERROR", message, component, **kwargs))
    def success(self, message: str, component: str = "system", **kwargs): self._log_event(self._create_log_event("SUCCESS", message, component, **kwargs))
    def critical(self, message: str, component: str = "system", **kwargs): self._log_event(self._create_log_event("CRITICAL", message, component, **kwargs))

class ColoredFormatter(logging.Formatter):
    COLORS = {'DEBUG': '\033[36m', 'INFO': '\033[37m', 'WARNING': '\033[33m',
              'ERROR': '\033[31m', 'CRITICAL': '\033[35m', 'SUCCESS': '\033[32m', 'RESET': '\033[0m'}
    def format(self, record):
        color = self.COLORS.get(record.levelname, self.COLORS['RESET'])
        record.levelname = f"{color}{record.levelname}{self.COLORS['RESET']}"
        return super().format(record)

class AdvancedProgressTracker:
    def __init__(self, progress, queue: Queue, logger: AppLogger, ui_stage_name: str = ""):
        self.progress = progress
        self.queue = queue
        self.logger = logger
        self.stage = ui_stage_name or "Working"
        self.substage: Optional[str] = None
        self.total = 1
        self.done = 0
        self._t0 = time.time()
        self._last_ts = self._t0
        self._ema_dt = None
        self._alpha = 0.2
        self._last_update_ts: float = 0.0
        self.throttle_interval: float = 0.1  # 10 Hz
        self.pause_event = threading.Event()
        self.pause_event.set()

    def start(self, total_items: int, desc: Optional[str] = None):
        self.total = max(1, int(total_items))
        self.done = 0
        if desc:
            self.stage = desc
        self.substage = None
        self._t0 = time.time()
        self._last_ts = self._t0
        self._ema_dt = None
        self._overlay(force=True)

    def step(self, n: int = 1, desc: Optional[str] = None, substage: Optional[str] = None):
        self.pause_event.wait()
        now = time.time()
        dt = now - self._last_ts
        self._last_ts = now
        if dt > 0:
            if self._ema_dt is None:
                self._ema_dt = dt / max(1, n)
            else:
                self._ema_dt = self._alpha * (dt / max(1, n)) + (1 - self._alpha) * self._ema_dt
        self.done = min(self.total, self.done + n)
        if desc:
            self.stage = desc
        if substage is not None:
            self.substage = substage
        self._overlay()

    def set(self, done: int, desc: Optional[str] = None, substage: Optional[str] = None):
        delta = max(0, done - self.done)
        if delta > 0:
            self.step(delta, desc=desc, substage=substage)

    def set_stage(self, stage: str, substage: Optional[str] = None):
        self.stage = stage
        self.substage = substage
        self._overlay(force=True)

    def done_stage(self, final_text: Optional[str] = None):
        self.done = self.total
        self._overlay(force=True)
        if final_text:
            self.logger.info(final_text, component="progress")

    def _overlay(self, force: bool = False):
        now = time.time()
        fraction = self.done / max(1, self.total)
        if not force and (now - self._last_update_ts < self.throttle_interval):
            return
        self._last_update_ts = now

        eta_s = self._eta_seconds()
        eta_str = self._fmt_eta(eta_s)

        desc_parts = [f"{self.stage} ({self.done}/{self.total})"]
        if self.substage:
            desc_parts.append(self.substage)
        desc_parts.append(f"ETA {eta_str}")
        gradio_desc = " • ".join(desc_parts)

        if self.progress:
            self.progress(fraction, desc=gradio_desc)

        progress_event = ProgressEvent(
            stage=self.stage,
            substage=self.substage,
            done=self.done,
            total=self.total,
            fraction=fraction,
            eta_seconds=eta_s,
            eta_formatted=eta_str
        )
        self.queue.put({"progress": asdict(progress_event)})

    def _eta_seconds(self):
        if self._ema_dt is None:
            return None
        remaining = max(0, self.total - self.done)
        return self._ema_dt * remaining

    @staticmethod
    def _fmt_eta(eta_s):
        if eta_s is None:
            return "—"
        if eta_s < 60:
            return f"{int(eta_s)}s"
        m, s = divmod(int(eta_s), 60)
        if m < 60:
            return f"{m}m {s}s"
        h, m = divmod(m, 60)
        return f"{h}h {m}m"

# --- ERROR HANDLING ---

class ErrorSeverity(Enum):
    LOW = "low"
    MEDIUM = "medium"
    HIGH = "high"
    CRITICAL = "critical"

class RecoveryStrategy(Enum):
    RETRY = "retry"
    FALLBACK = "fallback"
    SKIP = "skip"
    ABORT = "abort"

class ErrorHandler:
    def __init__(self, logger, max_attempts: int, backoff_seconds: list):
        self.logger = logger
        self.max_attempts = max_attempts
        self.backoff_seconds = backoff_seconds
        self.error_count = 0
        self.recovery_attempts = {}

    def with_retry(self, max_attempts=None, backoff_seconds=None, recoverable_exceptions: tuple = (Exception,)):
        max_attempts = max_attempts or self.max_attempts
        backoff_seconds = backoff_seconds or self.backoff_seconds
        def decorator(func: Callable) -> Callable:
            @functools.wraps(func)
            def wrapper(*args, **kwargs) -> Any:
                last_exception = None
                for attempt in range(max_attempts):
                    try:
                        return func(*args, **kwargs)
                    except recoverable_exceptions as e:
                        last_exception = e
                        if attempt < max_attempts - 1:
                            sleep_time = backoff_seconds[min(attempt, len(backoff_seconds) - 1)]
                            self.logger.warning(
                                f"Attempt {attempt + 1} failed, retrying in {sleep_time}s: {str(e)}", component="error_handler",
                                custom_fields={'function': func.__name__, 'attempt': attempt + 1, 'max_attempts': max_attempts, 'retry_delay': sleep_time})
                            time.sleep(sleep_time)
                        else:
                            self.logger.error(
                                f"All retry attempts failed for {func.__name__}: {str(e)}", component="error_handler",
                                error_type=type(e).__name__, stack_trace=traceback.format_exc(),
                                custom_fields={'function': func.__name__, 'total_attempts': max_attempts})
                raise last_exception
            return wrapper
        return decorator

    def with_fallback(self, fallback_func: Callable):
        def decorator(func: Callable) -> Callable:
            @functools.wraps(func)
            def wrapper(*args, **kwargs) -> Any:
                try:
                    return func(*args, **kwargs)
                except Exception as e:
                    self.logger.warning(
                        f"Primary function {func.__name__} failed, using fallback: {str(e)}", component="error_handler",
                        custom_fields={'primary_function': func.__name__, 'fallback_function': fallback_func.__name__, 'error': str(e)})
                    try:
                        return fallback_func(*args, **kwargs)
                    except Exception as fallback_error:
                        self.logger.error(
                            f"Both primary and fallback functions failed", component="error_handler", error_type=type(fallback_error).__name__,
                            stack_trace=traceback.format_exc(),
                            custom_fields={'primary_function': func.__name__, 'fallback_function': fallback_func.__name__,
                                           'primary_error': str(e), 'fallback_error': str(fallback_error)})
                        raise fallback_error
            return wrapper
        return decorator

# --- EVENTS ---

@dataclass
class ProgressEvent:
    stage: str
    substage: Optional[str] = None
    done: int = 0
    total: int = 1
    fraction: float = 0.0
    eta_seconds: Optional[float] = None
    eta_formatted: str = "—"

@dataclass
class UIEvent: pass

@dataclass
class ExtractionEvent(UIEvent):
    source_path: str
    upload_video: Optional[str]
    method: str
    interval: str
    nth_frame: str
    fast_scene: bool
    max_resolution: str
    thumbnails_only: bool
    thumb_megapixels: float
    scene_detect: bool

@dataclass
class PreAnalysisEvent(UIEvent):
    output_folder: str
    video_path: str
    resume: bool
    enable_face_filter: bool
    face_ref_img_path: str
    face_ref_img_upload: Optional[str]
    face_model_name: str
    enable_subject_mask: bool
    dam4sam_model_name: str
    person_detector_model: str
    best_frame_strategy: str
    scene_detect: bool
    text_prompt: str
    box_threshold: float
    text_threshold: float
    min_mask_area_pct: float
    sharpness_base_scale: float
    edge_strength_base_scale: float
    gdino_config_path: str
    gdino_checkpoint_path: str
    pre_analysis_enabled: bool
    pre_sample_nth: int
    primary_seed_strategy: str
    compute_quality_score: bool = True
    compute_sharpness: bool = True
    compute_edge_strength: bool = True
    compute_contrast: bool = True
    compute_brightness: bool = True
    compute_entropy: bool = True
    compute_eyes_open: bool = True
    compute_yaw: bool = True
    compute_pitch: bool = True
    compute_face_sim: bool = True
    compute_subject_mask_area: bool = True
    compute_niqe: bool = True
    compute_phash: bool = True

@dataclass
class PropagationEvent(UIEvent):
    output_folder: str
    video_path: str
    scenes: list[dict[str, Any]]
    analysis_params: PreAnalysisEvent

@dataclass
class FilterEvent(UIEvent):
    all_frames_data: list[dict[str, Any]]
    per_metric_values: dict[str, Any]
    output_dir: str
    gallery_view: str
    show_overlay: bool
    overlay_alpha: float
    require_face_match: bool
    dedup_thresh: int
    slider_values: dict[str, float]

@dataclass
class ExportEvent(UIEvent):
    all_frames_data: list[dict[str, Any]]
    output_dir: str
    video_path: str
    enable_crop: bool
    crop_ars: str
    crop_padding: int
    filter_args: dict[str, Any]

@dataclass
class SessionLoadEvent(UIEvent):
    session_path: str

# --- UTILS ---

def _to_json_safe(obj):
    if isinstance(obj, (Path, datetime)):
        return str(obj)
    if hasattr(np, 'floating') and isinstance(obj, np.floating):
        return float(obj)
    if hasattr(np, 'integer') and isinstance(obj, np.integer):
        return int(obj)
    if dataclasses.is_dataclass(obj):
        return dataclasses.asdict(obj)
    if isinstance(obj, dict):
        return {k: _to_json_safe(v) for k, v in obj.items()}
    if isinstance(obj, (list, tuple)):
        return [_to_json_safe(i) for i in obj]
    if isinstance(obj, np.ndarray):
        return obj.tolist()
    return obj

def estimate_totals(params: 'AnalysisParameters', video_info: dict, scenes: list['Scene'] | None) -> dict:
    fps = max(1, int(video_info.get("fps") or 30))
    total_frames = int(video_info.get("frame_count") or 0)

    # Extraction totals
    method = params.method
    if method == "interval":
        extraction_total = max(1, int(total_frames / max(0.1, params.interval) / fps))
    elif method == "every_nth_frame":
        extraction_total = max(1, int(total_frames / max(1, params.nth_frame)))
    elif method == "all":
        extraction_total = total_frames
    elif method in ("keyframes", "nth_plus_keyframes"):
        extraction_total = max(1, int(total_frames * 0.15))  # keep heuristic
    else:
        extraction_total = total_frames

    # Pre-analysis: one seed attempt per scene (adjust if you do retries)
    scenes_count = len(scenes or [])
    pre_analysis_total = max(0, scenes_count)

    # Propagation: frames per scene
    propagation_total = 0
    if scenes:
        for sc in scenes:
            propagation_total += max(0, sc.end_frame - sc.start_frame + 1)

    return {
        "extraction": extraction_total,
        "pre_analysis": pre_analysis_total,
        "propagation": propagation_total
    }

def sanitize_filename(name, config: 'Config', max_length=None):
    max_length = max_length or config.utility_defaults.max_filename_length
    return re.sub(r'[^\w\-_.]', '_', name)[:max_length]

def _coerce(val, to_type):
    if to_type is bool:
        if isinstance(val, bool): return val
        return str(val).strip().lower() in {"1", "true", "yes", "on"}
    if to_type in (int, float):
        try:
            return to_type(val)
        except (ValueError, TypeError):
            # Let the caller handle the exception if it's inappropriate
            # to fallback to a default. For AnalysisParameters, it has a try-except.
            raise
    return val

@contextlib.contextmanager
def safe_resource_cleanup():
    try: yield
    finally:
        gc.collect()
        if torch.cuda.is_available(): torch.cuda.empty_cache()

def is_image_folder(p: str | Path) -> bool:
    if not p:
        return False
    try:
        if not isinstance(p, (str, Path)):
            p = str(p)
        p = Path(p)
        return p.is_dir()
    except (TypeError, ValueError):
        return False

def list_images(p: str | Path, cfg: Config) -> list[Path]:
    p = Path(p)
    exts = {e.lower() for e in cfg.utility_defaults.image_extensions}
    return sorted([f for f in p.iterdir() if f.suffix.lower() in exts and f.is_file()])

def _sanitize_face_ref(runconfig: dict, logger) -> tuple[str, bool]:
    ref = (runconfig.get('face_ref_img_path') or '').strip()
    vid = (runconfig.get('video_path') or '').strip()
    if not ref:
        logger.info("No face reference in session; face similarity disabled on load.", component="session_loader")
        return "", False
    bad_exts = set(logger.config.utility_defaults.video_extensions)
    img_exts = set(logger.config.utility_defaults.image_extensions)
    p = Path(ref)
    if ref == vid or p.suffix.lower() in bad_exts:
        logger.warning("Reference path appears to be a video or equals video_path; clearing safely.", component="session_loader")
        return "", False
    if p.suffix.lower() not in img_exts or not p.is_file():
        logger.warning("Reference path is not a valid image on disk; clearing safely.", component="session_loader", extra={'path': ref})
        return "", False
    return ref, True

# --- QUALITY ---

@njit
def compute_entropy(hist, entropy_norm):
    prob = hist / (np.sum(hist) + 1e-7)
    entropy = -np.sum(prob[prob > 0] * np.log2(prob[prob > 0]))
    return min(max(entropy / entropy_norm, 0), 1.0)

@dataclass
class QualityConfig:
    sharpness_base_scale: float
    edge_strength_base_scale: float
    enable_niqe: bool = True

# --- MODELS ---

@dataclass
class FrameMetrics:
    quality_score: float = 0.0
    sharpness_score: float = 0.0
    edge_strength_score: float = 0.0
    contrast_score: float = 0.0
    brightness_score: float = 0.0
    entropy_score: float = 0.0
    niqe_score: float = 0.0
    eyes_open: float = 0.0
    blink_prob: float = 0.0
    yaw: float = 0.0
    pitch: float = 0.0
    roll: float = 0.0

@dataclass
class Frame:
    image_data: np.ndarray
    frame_number: int
    metrics: FrameMetrics = field(default_factory=FrameMetrics)
    face_similarity_score: float | None = None
    max_face_confidence: float | None = None
    error: str | None = None

    def calculate_quality_metrics(self, thumb_image_rgb: np.ndarray, quality_config: QualityConfig, logger: 'AppLogger',
                                  mask: np.ndarray | None = None, niqe_metric=None, main_config: 'Config' = None,
                                  face_landmarker=None, face_bbox: Optional[List[int]] = None,
                                  metrics_to_compute: Optional[Dict[str, bool]] = None):
        try:
            if metrics_to_compute is None:
                metrics_to_compute = {k: True for k in ['eyes_open', 'yaw', 'pitch', 'sharpness', 'edge_strength', 'contrast', 'brightness', 'entropy', 'quality']}

            if face_landmarker and any(metrics_to_compute.get(k) for k in ['eyes_open', 'yaw', 'pitch']):
                if face_bbox:
                    x1, y1, x2, y2 = face_bbox
                    face_img = thumb_image_rgb[y1:y2, x1:x2]
                else:
                    face_img = thumb_image_rgb

                if not face_img.flags['C_CONTIGUOUS']:
                    face_img = np.ascontiguousarray(face_img, dtype=np.uint8)
                if face_img.dtype != np.uint8:
                    face_img = face_img.astype(np.uint8)

                mp_image = mp.Image(image_format=mp.ImageFormat.SRGB, data=face_img)
                landmarker_result = face_landmarker.detect(mp_image)

                if landmarker_result.face_blendshapes:
                    blendshapes = {b.category_name: b.score for b in landmarker_result.face_blendshapes[0]}
                    if metrics_to_compute.get('eyes_open'):
                        self.metrics.eyes_open = 1.0 - max(blendshapes.get('eyeBlinkLeft', 0), blendshapes.get('eyeBlinkRight', 0))
                        self.metrics.blink_prob = max(blendshapes.get('eyeBlinkLeft', 0), blendshapes.get('eyeBlinkRight', 0))

                if landmarker_result.facial_transformation_matrixes and any(metrics_to_compute.get(k) for k in ['yaw', 'pitch']):
                    matrix = landmarker_result.facial_transformation_matrixes[0]
                    sy = math.sqrt(matrix[0, 0] * matrix[0, 0] + matrix[1, 0] * matrix[1, 0])
                    singular = sy < 1e-6
                    if not singular:
                        if metrics_to_compute.get('pitch'): self.metrics.pitch = math.degrees(math.atan2(-matrix[2, 0], sy))
                        if metrics_to_compute.get('yaw'): self.metrics.yaw = math.degrees(math.atan2(matrix[1, 0], matrix[0, 0]))
                        self.metrics.roll = math.degrees(math.atan2(matrix[2, 1], matrix[2, 2]))
                    else:
                        if metrics_to_compute.get('pitch'): self.metrics.pitch = math.degrees(math.atan2(-matrix[2, 0], sy))
                        if metrics_to_compute.get('yaw'): self.metrics.yaw = 0
                        self.metrics.roll = 0

            scores_norm = {}
            gray = cv2.cvtColor(thumb_image_rgb, cv2.COLOR_RGB2GRAY)
            active_mask = ((mask > 128) if mask is not None and mask.ndim == 2 else None)
            if active_mask is not None and np.sum(active_mask) < 100:
                active_mask = None

            def _calculate_and_store_score(name, value):
                normalized_value = min(max(value, 0.0), 1.0)
                scores_norm[name] = normalized_value
                setattr(self.metrics, f"{name}_score", float(normalized_value * 100))


            if metrics_to_compute.get('sharpness'):
                lap = cv2.Laplacian(gray, cv2.CV_64F)
                masked_lap = lap[active_mask] if active_mask is not None else lap
                sharpness = np.var(masked_lap) if masked_lap.size > 0 else 0
                sharpness_scaled = (sharpness / (quality_config.sharpness_base_scale * (gray.size / main_config.quality_scaling.resolution_denominator)))
                _calculate_and_store_score("sharpness", sharpness_scaled)

            if metrics_to_compute.get('edge_strength'):
                sobelx = cv2.Sobel(gray, cv2.CV_64F, 1, 0, ksize=3)
                sobely = cv2.Sobel(gray, cv2.CV_64F, 0, 1, ksize=3)
                edge_strength = np.mean(np.sqrt(sobelx**2 + sobely**2))
                edge_strength_scaled = (edge_strength / (quality_config.edge_strength_base_scale * (gray.size / main_config.quality_scaling.resolution_denominator)))
                _calculate_and_store_score("edge_strength", edge_strength_scaled)

            if metrics_to_compute.get('contrast') or metrics_to_compute.get('brightness'):
                pixels = gray[active_mask] if active_mask is not None else gray
                mean_br, std_br = (np.mean(pixels), np.std(pixels)) if pixels.size > 0 else (0, 0)
                if metrics_to_compute.get('brightness'):
                    brightness = mean_br / 255.0
                    _calculate_and_store_score("brightness", brightness)
                if metrics_to_compute.get('contrast'):
                    contrast = std_br / (mean_br + 1e-7)
                    contrast_scaled = min(contrast, main_config.quality_scaling.contrast_clamp) / main_config.quality_scaling.contrast_clamp
                    _calculate_and_store_score("contrast", contrast_scaled)

            if metrics_to_compute.get('entropy'):
                gray_full = cv2.cvtColor(self.image_data, cv2.COLOR_RGB2GRAY)
                active_mask_full = None
                if mask is not None:
                    mask_full = cv2.resize(mask, (gray_full.shape[1], gray_full.shape[0]), interpolation=cv2.INTER_NEAREST)
                    active_mask_full = (mask_full > 128).astype(np.uint8)
                hist = cv2.calcHist([gray_full], [0], active_mask_full, [256], [0, 256]).flatten()
                entropy = compute_entropy(hist, main_config.quality_scaling.entropy_normalization)
                scores_norm["entropy"] = entropy
                self.metrics.entropy_score = float(entropy * 100)

            if quality_config.enable_niqe and niqe_metric is not None:
                try:
                    rgb_image = self.image_data
                    if active_mask is not None:
                        active_mask_full = cv2.resize(mask, (rgb_image.shape[1], rgb_image.shape[0]), interpolation=cv2.INTER_NEAREST) > 128
                        mask_3ch = (np.stack([active_mask_full] * 3, axis=-1))
                        rgb_image = np.where(mask_3ch, rgb_image, 0)
                    img_tensor = (torch.from_numpy(rgb_image).float().permute(2, 0, 1).unsqueeze(0) / 255.0)
                    with (torch.no_grad(), torch.amp.autocast('cuda', enabled=torch.cuda.is_available())):
                        niqe_raw = float(niqe_metric(img_tensor.to(niqe_metric.device)))
                        niqe_score = max(0, min(100, (main_config.quality_scaling.niqe_offset - niqe_raw) * main_config.quality_scaling.niqe_scale_factor))
                        scores_norm["niqe"] = niqe_score / 100.0
                        self.metrics.niqe_score = float(niqe_score)
                except Exception as e:
                    logger.warning("NIQE calculation failed", extra={'frame': self.frame_number, 'error': e})
                    if torch.cuda.is_available(): torch.cuda.empty_cache()

            if main_config and metrics_to_compute.get('quality'):
                weights = asdict(main_config.quality_weights)
                quality_sum = sum(
                    scores_norm.get(k, 0) * (weights.get(k, 0) / 100.0)
                    for k in scores_norm.keys()
                )
                self.metrics.quality_score = float(quality_sum * 100)
        except Exception as e:
            self.error = f"Quality calc failed: {e}"
            logger.error("Frame quality calculation failed", exc_info=True, extra={'frame': self.frame_number})

@dataclass
class Scene:
    shot_id: int
    start_frame: int
    end_frame: int
    status: str = "pending"
    best_frame: int | None = None
    seed_metrics: dict = field(default_factory=dict)
    seed_frame_idx: int | None = None
    seed_config: dict = field(default_factory=dict)
    seed_type: str | None = None
    seed_result: dict = field(default_factory=dict)
    preview_path: str | None = None
    manual_status_change: bool = False
    is_overridden: bool = False
    initial_bbox: Optional[list] = None
    selected_bbox: Optional[list] = None
    yolo_detections: List[dict] = field(default_factory=list)

@dataclass
class AnalysisParameters:
    source_path: str = ""
    method: str = ""
    interval: float = 0.0
    max_resolution: str = ""
    fast_scene: bool = False
    output_folder: str = ""
    video_path: str = ""
    disable_parallel: bool = False
    resume: bool = False
    enable_face_filter: bool = False
    face_ref_img_path: str = ""
    face_model_name: str = ""
    enable_subject_mask: bool = False
    dam4sam_model_name: str = ""
    person_detector_model: str = ""
    seed_strategy: str = ""
    scene_detect: bool = False
    nth_frame: int = 0
    require_face_match: bool = False
    text_prompt: str = ""
    thumbnails_only: bool = True
    thumb_megapixels: float = 0.5
    pre_analysis_enabled: bool = False
    pre_sample_nth: int = 1
    primary_seed_strategy: str = "🤖 Automatic"
    gdino_config_path: str = ""
    gdino_checkpoint_path: str = ""
    box_threshold: float = 0.35
    text_threshold: float = 0.25
    min_mask_area_pct: float = 1.0
    sharpness_base_scale: float = 2500.0
    edge_strength_base_scale: float = 100.0
    compute_quality_score: bool = True
    compute_sharpness: bool = True
    compute_edge_strength: bool = True
    compute_contrast: bool = True
    compute_brightness: bool = True
    compute_entropy: bool = True
    compute_eyes_open: bool = True
    compute_yaw: bool = True
    compute_pitch: bool = True
    compute_face_sim: bool = True
    compute_subject_mask_area: bool = True
    compute_niqe: bool = True
    compute_phash: bool = True

    def __post_init__(self):
        # This post_init is now less critical as config is passed on creation,
        # but can be used for validation or complex defaults.
        pass

    @classmethod
    def from_ui(cls, logger: 'AppLogger', config: 'Config', **kwargs):
        if 'face_ref_img_path' in kwargs or 'video_path' in kwargs:
            sanitized_face_ref, face_filter_enabled = _sanitize_face_ref(kwargs, logger)
            kwargs['face_ref_img_path'] = sanitized_face_ref
            kwargs['enable_face_filter'] = face_filter_enabled
        
        if 'thumb_megapixels' in kwargs:
            thumb_mp = kwargs['thumb_megapixels']
            if not isinstance(thumb_mp, (int, float)) or thumb_mp <= 0:
                logger.warning(f"Invalid thumb_megapixels: {thumb_mp}, using default")
                kwargs['thumb_megapixels'] = config.ui_defaults.thumb_megapixels

        if 'pre_sample_nth' in kwargs:
            sample_nth = kwargs['pre_sample_nth']
            if not isinstance(sample_nth, int) or sample_nth < 1:
                logger.warning(f"Invalid pre_sample_nth: {sample_nth}, using 1")
                kwargs['pre_sample_nth'] = 1

        valid_keys = {f.name for f in fields(cls)}

        # Start with all-False for compute flags, then selectively enable
        defaults = {f.name: False for f in fields(cls) if f.name.startswith('compute_')}

        # Merge UI defaults
        ui_defaults = asdict(config.ui_defaults)
        for key in valid_keys:
            if key in ui_defaults:
                defaults[key] = ui_defaults[key]

        # Explicitly set compute defaults from filter_defaults as a baseline
        # This reflects the current behavior where if a filter exists, we compute the metric
        for metric in config.filter_defaults.__annotations__.keys():
            compute_key = f"compute_{metric}"
            if compute_key in valid_keys:
                defaults[compute_key] = True

        # Also handle phash/dedup specially
        defaults['compute_phash'] = True

        instance = cls(**defaults)

        for key, value in kwargs.items():
            if hasattr(instance, key) and value is not None:
                # Allow empty strings for certain text fields if needed, but otherwise skip
                if isinstance(value, str) and not value.strip() and key not in ['text_prompt', 'face_ref_img_path']:
                    continue

                default = getattr(instance, key)
                try:
                    setattr(instance, key, _coerce(value, type(default)))
                except (ValueError, TypeError):
                    logger.warning(f"Could not coerce UI value for '{key}' to {type(default)}. Using default.", extra={'key': key, 'value': value})

        return instance

    def _get_config_hash(self, output_dir: Path) -> str:
        data_to_hash = json.dumps(_to_json_safe(asdict(self)), sort_keys=True)
        scene_seeds_path = output_dir / "scene_seeds.json"
        if scene_seeds_path.exists(): data_to_hash += scene_seeds_path.read_text(encoding='utf-8')
        return hashlib.sha256(data_to_hash.encode()).hexdigest()

@dataclass
class MaskingResult:
    mask_path: str | None = None
    shot_id: int | None = None
    seed_type: str | None = None
    seed_face_sim: float | None = None
    mask_area_pct: float | None = None
    mask_empty: bool = True
    error: str | None = None

# --- BASE PIPELINE ---

class Pipeline:
    def __init__(self, config: 'Config', logger: 'AppLogger', params: 'AnalysisParameters',
                 progress_queue: Queue, cancel_event: threading.Event):
        self.config = config
        self.logger = logger
        self.params = params
        self.progress_queue = progress_queue
        self.cancel_event = cancel_event

# --- CACHING & OPTIMIZATION ---

class ThumbnailManager:
    def __init__(self, logger, config: 'Config'):
        self.logger = logger
        self.config = config
        self.cache = OrderedDict()
        self.max_size = self.config.cache.size
        self.logger.info(f"ThumbnailManager initialized with cache size {self.max_size}")

    def get(self, thumb_path: Path):
        if not isinstance(thumb_path, Path): thumb_path = Path(thumb_path)
        if thumb_path in self.cache:
            self.cache.move_to_end(thumb_path)
            return self.cache[thumb_path]
        if not thumb_path.exists(): return None

        if len(self.cache) > self.max_size * self.config.cache.cleanup_threshold:
            self._cleanup_old_entries()

        if Image is None:
            self.logger.warning("Pillow not available; attempting to load with OpenCV", extra={'path': str(thumb_path)})
            if cv2 and thumb_path.suffix.lower() in {'.jpg','.jpeg','.png','.webp'}:
                try:
                    thumb_img_bgr = cv2.imread(str(thumb_path))
                    if thumb_img_bgr is not None:
                        thumb_img = cv2.cvtColor(thumb_img_bgr, cv2.COLOR_BGR2RGB)
                        self.cache[thumb_path] = thumb_img
                        while len(self.cache) > self.max_size:
                            self.cache.popitem(last=False)
                        return thumb_img
                except Exception as e:
                    self.logger.error("OpenCV failed to load thumbnail", extra={'path': str(thumb_path), 'error': e})
            return None

        try:
            with Image.open(thumb_path) as pil_thumb:
                thumb_img = np.array(pil_thumb.convert("RGB"))
            self.cache[thumb_path] = thumb_img
            while len(self.cache) > self.max_size:
                self.cache.popitem(last=False)
            return thumb_img
        except Exception as e:
            self.logger.warning("Failed to load thumbnail with Pillow", extra={'path': str(thumb_path), 'error': e})
            return None

    def clear_cache(self):
        """Force clear the thumbnail cache to free memory"""
        self.cache.clear()
        gc.collect()

    def _cleanup_old_entries(self):
        """Clean up a percentage of the cache to make room for new entries."""
        num_to_remove = int(self.max_size * self.config.cache.eviction_factor)
        for _ in range(num_to_remove):
            if not self.cache:
                break
            self.cache.popitem(last=False)


# --- MODEL LOADING & MANAGEMENT ---

def download_model(url, dest_path, description, logger, error_handler: ErrorHandler, user_agent: str, min_size=1_000_000):
    dest_path = Path(dest_path)
    dest_path.parent.mkdir(parents=True, exist_ok=True)
    if dest_path.is_file() and (min_size is None or dest_path.stat().st_size >= min_size):
        logger.info(f"Using cached {description}: {dest_path}")
        return
    @error_handler.with_retry(recoverable_exceptions=(urllib.error.URLError, TimeoutError, RuntimeError))
    def download_func():
        logger.info(f"Downloading {description}", extra={'url': url, 'dest': dest_path})
        req = urllib.request.Request(url, headers={"User-Agent": user_agent})
        with urllib.request.urlopen(req, timeout=60) as resp, open(dest_path, "wb") as out:
            shutil.copyfileobj(resp, out)
        if not dest_path.exists() or dest_path.stat().st_size < min_size:
            raise RuntimeError(f"Downloaded {description} seems incomplete")
        logger.success(f"{description} downloaded successfully.")
    try:
        download_func()
    except Exception as e:
        logger.error(f"Failed to download {description}", exc_info=True, extra={'url': url})
        raise RuntimeError(f"Failed to download required model: {description}") from e

# Thread-local storage for non-thread-safe models
thread_local = threading.local()

def get_face_landmarker(model_path: str, logger: 'AppLogger'):
    if not vision:
        raise ImportError("MediaPipe vision components are not installed.")

    # Check if a landmarker instance already exists for this thread
    if hasattr(thread_local, 'face_landmarker_instance'):
        return thread_local.face_landmarker_instance

    logger.info("Initializing MediaPipe FaceLandmarker for new thread.", component="face_landmarker")
    try:
        base_options = python.BaseOptions(model_asset_path=model_path)
        options = vision.FaceLandmarkerOptions(
            base_options=base_options,
            output_face_blendshapes=True,
            output_facial_transformation_matrixes=True,
            num_faces=1,
            min_face_detection_confidence=0.3,
            min_face_presence_confidence=0.3,
        )
        detector = vision.FaceLandmarker.create_from_options(options)

        # Cache the instance on the current thread
        thread_local.face_landmarker_instance = detector

        logger.success("Face landmarker model initialized successfully for this thread.")
        return detector
    except Exception as e:
        logger.error(f"Could not initialize MediaPipe face landmarker model. Error: {e}", component="face_landmarker")
        raise RuntimeError("Could not initialize MediaPipe face landmarker model.") from e

@lru_cache(maxsize=None)
def get_face_analyzer(model_name: str, models_path: str, det_size_tuple: tuple, logger: 'AppLogger'):
    from insightface.app import FaceAnalysis
    logger.info(f"Loading or getting cached face model: {model_name}")
    try:
        device = "cuda" if torch.cuda.is_available() else "cpu"
        providers = (['CUDAExecutionProvider', 'CPUExecutionProvider'] if device == 'cuda' else ['CPUExecutionProvider'])
        analyzer = FaceAnalysis(name=model_name, root=models_path, providers=providers)
        analyzer.prepare(ctx_id=0 if device == 'cuda' else -1, det_size=det_size_tuple)
        logger.success(f"Face model loaded with {'CUDA' if device == 'cuda' else 'CPU'}.")
        return analyzer
    except Exception as e:
        if "out of memory" in str(e) and torch.cuda.is_available():
            torch.cuda.empty_cache()
            logger.warning("CUDA OOM, retrying with CPU...")
            try:
                # Retry with CPU
                analyzer = FaceAnalysis(name=model_name, root=models_path,
                                      providers=['CPUExecutionProvider'])
                analyzer.prepare(ctx_id=-1, det_size=det_size_tuple)
                return analyzer
            except Exception as cpu_e:
                logger.error(f"CPU fallback also failed: {cpu_e}")
        raise RuntimeError(f"Could not initialize face analysis model. Error: {e}") from e

class PersonDetector:
    def __init__(self, logger: 'AppLogger', model_path: Path | str, imgsz: int, conf: float, device: str = 'cuda'):
        from ultralytics import YOLO
        self.logger = logger
        self.device = device if torch.cuda.is_available() else 'cpu'
        # Allow passing a model name or a local path
        model_str = str(model_path)
        if not Path(model_str).exists():
            self.logger.info(f"Loading YOLO model by name: {model_str} (will auto-download if needed)")
        self.model = YOLO(model_str)
        self.model.to(self.device)
        self.imgsz = imgsz
        self.conf = conf
        self.logger.info("YOLO person detector loaded", component="person_detector",
                         custom_fields={'device': self.device, 'model': model_str})

    def detect_boxes(self, img_rgb):
        res = self.model.predict(img_rgb, imgsz=self.imgsz, conf=self.conf, classes=[0], verbose=False, device=self.device)
        out = []
        for r in res:
            if getattr(r, "boxes", None) is None:
                continue
            for b in r.boxes.cpu():
                x1, y1, x2, y2 = map(int, b.xyxy[0].tolist())
                conf = float(b.conf[0])
                out.append({"bbox": [x1, y1, x2, y2], "conf": conf, "type": "yolo"})
        return out

def get_person_detector(model_path_str: str, device: str, imgsz: int, conf: float, logger: 'AppLogger'):
    """Load YOLO model on first use, cache for reuse."""
    global _yolo_model_cache
    if model_path_str not in _yolo_model_cache:
        logger.info(f"Loading YOLO model: {Path(model_path_str).name} (first use)", component="person_detector")
        from ultralytics import YOLO
        _yolo_model_cache[model_path_str] = PersonDetector(logger=logger, model_path=Path(model_path_str), imgsz=imgsz, conf=conf, device=device)
        logger.success(f"YOLO model {Path(model_path_str).name} loaded successfully", component="person_detector")
    return _yolo_model_cache[model_path_str]


def resolve_grounding_dino_config(config_path: str) -> str:
    """Resolve GroundingDINO config path via importlib.resources."""
    try:
        import importlib.resources as pkg_resources
        from groundingdino import config as gdino_config_module
        with pkg_resources.path(gdino_config_module, config_path) as config_file:
            return str(config_file)
    except (ImportError, ModuleNotFoundError, FileNotFoundError):
        raise RuntimeError(
            f"Could not resolve GroundingDINO config '{config_path}'. "
            "Ensure the 'groundingdino-py' package is installed correctly and the config file exists within it."
        )

def get_grounding_dino_model(gdino_config_path: str, gdino_checkpoint_path: str, models_path: str, grounding_dino_url: str, user_agent: str, retry_params: tuple, device="cuda", logger: 'AppLogger' = None):
    """Load GroundingDINO model only when needed."""
    global _dino_model_cache
    if _dino_model_cache is None:
        if not gdino_load_model: raise ImportError("GroundingDINO is not installed.")
        if logger is None:
            logger = AppLogger(config=Config())
        logger.info("Loading GroundingDINO model (first use)...", component="grounding")
        error_handler = ErrorHandler(logger, *retry_params)
        try:
            models_dir = Path(models_path)
            models_dir.mkdir(parents=True, exist_ok=True)

            config_file_path = gdino_config_path or Config().paths.grounding_dino_config
            # Use the new resolver function
            config_path = resolve_grounding_dino_config(config_file_path)
            ckpt_path = Path(gdino_checkpoint_path)
            if not ckpt_path.is_absolute():
                ckpt_path = models_dir / ckpt_path.name
            download_model(grounding_dino_url,
                           ckpt_path, "GroundingDINO Swin-T model", logger, error_handler, user_agent, min_size=500_000_000)
            _dino_model_cache = gdino_load_model(
                model_config_path=config_path,
                model_checkpoint_path=str(ckpt_path),
                device=device
            )
            logger.success("GroundingDINO model loaded successfully", component="grounding", custom_fields={'model_path': str(ckpt_path)})
        except Exception as e:
            logger.error("Grounding DINO model loading failed.", component="grounding", exc_info=True)
            # Set to a dummy object to prevent retrying on every call
            _dino_model_cache = "failed"
    if _dino_model_cache == "failed":
        return None
    return _dino_model_cache

def predict_grounding_dino(model, image_tensor, caption, box_threshold, text_threshold, device="cuda"):
    if not gdino_predict: raise ImportError("GroundingDINO is not installed.")
    with torch.no_grad(), torch.amp.autocast('cuda', enabled=(device == 'cuda')):
        return gdino_predict(model=model, image=image_tensor.to(device), caption=caption,
                             box_threshold=float(box_threshold), text_threshold=float(text_threshold))

def get_dam4sam_tracker(model_name: str, models_path: str, model_urls_tuple: tuple, user_agent: str, retry_params: tuple, logger: 'AppLogger'):
    """Load DAM4SAM model on first use."""
    global _dam4sam_model_cache
    model_urls = dict(model_urls_tuple)
    selected_name = (model_name or Config().ui_defaults.dam4sam_model_name or next(iter(model_urls.keys())))

    if selected_name not in _dam4sam_model_cache:
        if not DAM4SAMTracker or not dam_utils: raise ImportError("DAM4SAM is not installed.")
        logger.info(f"Loading DAM4SAM model: {selected_name} (first use)", component="dam4sam")
        error_handler = ErrorHandler(logger, *retry_params)

        if not (DAM4SAMTracker and torch and torch.cuda.is_available()):
            logger.error("DAM4SAM requires CUDA but it's not available.")
            _dam4sam_model_cache[selected_name] = "failed"
        else:
            try:
                models_dir = Path(models_path)
                models_dir.mkdir(parents=True, exist_ok=True)
                if selected_name not in model_urls:
                    raise ValueError(f"Unknown DAM4SAM model: {selected_name}")
                url = model_urls[selected_name]
                checkpoint_path = models_dir / Path(url).name
                download_model(url, checkpoint_path, f"DAM4SAM {selected_name}", logger, error_handler, user_agent, min_size=100_00_000)
                actual_path, _ = dam_utils.determine_tracker(selected_name)
                if not Path(actual_path).exists():
                    Path(actual_path).parent.mkdir(exist_ok=True, parents=True)
                    shutil.copy(checkpoint_path, actual_path)
                tracker = DAM4SAMTracker(selected_name)
                _dam4sam_model_cache[selected_name] = tracker
                logger.success(f"DAM4SAM tracker {selected_name} initialized.", component="dam4sam")
            except Exception as e:
                logger.error(f"Failed to initialize DAM4SAM tracker {selected_name}: {str(e)}", exc_info=True)
                # Log specific CUDA/memory information
                if torch.cuda.is_available():
                    logger.error(f"CUDA memory: {torch.cuda.memory_allocated()/1024**3:.1f}GB allocated, {torch.cuda.memory_reserved()/1024**3:.1f}GB reserved")
                    torch.cuda.empty_cache()
                else:
                    logger.error("CUDA not available - DAM4SAM requires GPU")
                _dam4sam_model_cache[selected_name] = "failed"

    if _dam4sam_model_cache.get(selected_name) == "failed":
        return None
    return _dam4sam_model_cache.get(selected_name)

def initialize_analysis_models(params: AnalysisParameters, config: Config, logger: AppLogger, cuda_available: bool):
    device = "cuda" if cuda_available else "cpu"
    face_analyzer, ref_emb, person_detector, face_landmarker = None, None, None, None

    # For YOLO-only mode, only the person detector is needed.
    if params.primary_seed_strategy == "🧑‍🤝‍🧑 Find Prominent Person":
        model_path = Path(config.paths.models) / params.person_detector_model
        person_detector = get_person_detector(
            model_path_str=str(model_path),
            device=device,
            imgsz=config.person_detector.imgsz,
            conf=config.person_detector.conf,
            logger=logger
        )
        return {"face_analyzer": None, "ref_emb": None, "person_detector": person_detector, "face_landmarker": None, "device": device}

    if params.enable_face_filter:
        face_analyzer = get_face_analyzer(
            model_name=params.face_model_name,
            models_path=str(config.paths.models),
            det_size_tuple=tuple(config.model_defaults.face_analyzer_det_size),
            logger=logger
        )
        if face_analyzer and params.face_ref_img_path:
            ref_path = Path(params.face_ref_img_path)
            if ref_path.exists() and ref_path.is_file():
                try:
                    ref_img = cv2.imread(str(ref_path))
                    if ref_img is not None:
                        faces = face_analyzer.get(ref_img)
                        if faces:
                            ref_emb = max(faces, key=lambda x: x.det_score).normed_embedding
                            logger.info("Reference face embedding created successfully.")
                        else: logger.warning("No face found in reference image.", extra={'path': ref_path})
                    else: logger.warning("Could not read reference face image.", extra={'path': ref_path})
                except Exception as e: logger.error("Failed to process reference face image.", exc_info=True)
            else: logger.warning("Reference face image path does not exist.", extra={'path': ref_path})

    model_path = Path(config.paths.models) / params.person_detector_model
    person_detector = get_person_detector(
        model_path_str=str(model_path),
        device=device,
        imgsz=config.person_detector.imgsz,
        conf=config.person_detector.conf,
        logger=logger
    )

    # Initialize MediaPipe Face Landmarker
    landmarker_path = Path(config.paths.models) / Path(config.models.face_landmarker).name
    error_handler = ErrorHandler(logger, config.retry.max_attempts, config.retry.backoff_seconds)
    download_model(config.models.face_landmarker, landmarker_path, "MediaPipe Face Landmarker", logger, error_handler, config.models.user_agent)
    if landmarker_path.exists():
        face_landmarker = get_face_landmarker(str(landmarker_path), logger)

    return {"face_analyzer": face_analyzer, "ref_emb": ref_emb, "person_detector": person_detector, "face_landmarker": face_landmarker, "device": device}

# --- VIDEO & FRAME PROCESSING ---

class VideoManager:
    def __init__(self, source_path: str, config: 'Config', max_resolution: Optional[str] = None):
        self.source_path = source_path
        self.config = config
        self.max_resolution = max_resolution or self.config.ui_defaults.max_resolution
        self.is_youtube = ("youtube.com/" in source_path or "youtu.be/" in source_path)

    def prepare_video(self, logger: 'AppLogger') -> str:
        if self.is_youtube:
            if not ytdlp:
                raise ImportError("yt-dlp not installed.")
            logger.info("Downloading video", component="video", user_context={'source': self.source_path})
            
            tmpl = self.config.youtube_dl.output_template
            max_h = None if self.max_resolution == "maximum available" else int(self.max_resolution)
            fmt = (
                "bestvideo[ext=mp4][height<={h}]+bestaudio[ext=m4a]/best[ext=mp4][height<={h}]/best".format(h=max_h)
                if max_h else
                "bestvideo[ext=mp4]+bestaudio[ext=m4a]/best"
            )

            ydl_opts = {
                'outtmpl': str(Path(self.config.paths.downloads) / tmpl),
                'format': fmt,
                'merge_output_format': 'mp4',
                'noprogress': True,
                'quiet': True
            }
            try:
                with ytdlp.YoutubeDL(ydl_opts) as ydl:
                    info = ydl.extract_info(self.source_path, download=True)
                    return str(Path(ydl.prepare_filename(info)))
            except ytdlp.utils.DownloadError as e:
                raise RuntimeError(f"Download failed. Resolution may not be available. Details: {e}") from e
        local_path = Path(self.source_path)
        if not local_path.is_file(): raise FileNotFoundError(f"Video file not found: {local_path}")
        return str(local_path)

    @staticmethod
    def get_video_info(video_path):
        cap = cv2.VideoCapture(str(video_path))
        if not cap.isOpened(): raise IOError(f"Could not open video: {video_path}")
        fps = cap.get(cv2.CAP_PROP_FPS) or 30.0
        if not np.isfinite(fps) or fps <= 0:
            fps = 30.0
        info = {"width": int(cap.get(cv2.CAP_PROP_FRAME_WIDTH)), "height": int(cap.get(cv2.CAP_PROP_FRAME_HEIGHT)),
                "fps": fps, "frame_count": int(cap.get(cv2.CAP_PROP_FRAME_COUNT))}
        cap.release()
        return info

def run_scene_detection(video_path, output_dir, logger=None):
    if not detect: raise ImportError("scenedetect is not installed.")
    logger = logger or AppLogger(config=Config())
    logger.info("Detecting scenes...", component="video")
    try:
        scene_list = detect(str(video_path), ContentDetector())
        shots = ([(s.get_frames(), e.get_frames()) for s, e in scene_list] if scene_list else [])
        with (output_dir / "scenes.json").open('w', encoding='utf-8') as f: json.dump(shots, f)
        logger.success(f"Found {len(shots)} scenes.", component="video")
        return shots
    except Exception as e:
        logger.error("Scene detection failed.", component="video", exc_info=True)
        return []

def make_photo_thumbs(image_paths: list[Path], out_dir: Path, params: AnalysisParameters, cfg: Config, logger: AppLogger, tracker: 'AdvancedProgressTracker' = None):
    thumbs_dir = out_dir / "thumbs"
    thumbs_dir.mkdir(parents=True, exist_ok=True)
    target_area = params.thumb_megapixels * 1_000_000
    frame_map, image_manifest = {}, {}

    if tracker:
        tracker.start(len(image_paths), desc="Generating thumbnails")

    for i, img_path in enumerate(image_paths, start=1):
        if tracker and tracker.pause_event.is_set(): tracker.step()
        try:
            bgr = cv2.imread(str(img_path))
            if bgr is None:
                logger.warning(f"Could not read image file: {img_path}")
                continue

            h, w = bgr.shape[:2]
            scale = math.sqrt(target_area / float(max(1, w * h)))
            if scale < 1.0:
                new_w, new_h = int((w * scale) // 2 * 2), int((h * scale) // 2 * 2)
                bgr = cv2.resize(bgr, (max(2, new_w), max(2, new_h)), interpolation=cv2.INTER_AREA)

            rgb = cv2.cvtColor(bgr, cv2.COLOR_BGR2RGB)
            out_name = f"frame_{i:06d}.webp"
            out_path = thumbs_dir / out_name

            if Image is not None:
                Image.fromarray(rgb).save(out_path, format="WEBP", quality=cfg.ffmpeg.thumbnail_quality)
            else:
                cv2.imwrite(str(out_path), cv2.cvtColor(rgb, cv2.COLOR_RGB2BGR))

            frame_map[i] = out_name
            image_manifest[i] = str(img_path.resolve())
        except Exception as e:
            logger.error(f"Failed to process image {img_path}", exc_info=True)
        finally:
            if tracker: tracker.step()

    (out_dir / "frame_map.json").write_text(json.dumps(frame_map, indent=2), encoding="utf-8")
    (out_dir / "image_manifest.json").write_text(json.dumps(image_manifest, indent=2), encoding="utf-8")

    if tracker: tracker.done_stage("Thumbnails generated")
    return frame_map


def run_ffmpeg_extraction(video_path, output_dir, video_info, params, progress_queue, cancel_event, logger: 'AppLogger', config: 'Config', tracker: 'AdvancedProgressTracker' = None):
    log_file_path = output_dir / "ffmpeg_log.txt"
    cmd_base = ['ffmpeg', '-y', '-i', str(video_path), '-hide_banner']

    # Use native progress reporting for better performance and reliability
    progress_args = ['-progress', 'pipe:1', '-nostats', '-loglevel', 'info']
    cmd_base.extend(progress_args)

    thumb_dir = output_dir / "thumbs"
    thumb_dir.mkdir(exist_ok=True)

    target_area = params.thumb_megapixels * 1_000_000
    w, h = video_info.get('width', 1920), video_info.get('height', 1080)
    scale_factor = math.sqrt(target_area / (w * h)) if w * h > 0 else 1.0
    vf_scale = f"scale=w=trunc(iw*{scale_factor}/2)*2:h=trunc(ih*{scale_factor}/2)*2"

    fps = max(1, int(video_info.get('fps', 30)))
    N = max(1, int(params.nth_frame or 0))
    interval = max(0.1, float(params.interval or 0.0))

    select_map = {
        "keyframes": "select='eq(pict_type,I)'",
        "every_nth_frame": f"select='not(mod(n,{N}))'",
        "nth_plus_keyframes": f"select='or(eq(pict_type,I),not(mod(n,{N})))'",
        "interval": f"fps=1/{interval}",
        "all": f"fps={fps}",
    }
    vf_select = select_map.get(params.method, f"fps={fps}")

    if params.thumbnails_only:
        vf = f"{vf_select},{vf_scale},showinfo"
        cmd = cmd_base + ["-vf", vf, "-c:v", "libwebp", "-lossless", "0",
                          "-quality", str(config.ffmpeg.thumbnail_quality),
                          "-vsync", "vfr", str(thumb_dir / "frame_%06d.webp")]
    else:
        vf = f"{vf_select},showinfo"
        cmd = cmd_base + ["-vf", vf, "-c:v", "png", "-vsync", "vfr", str(thumb_dir / "frame_%06d.png")]

    # We need both stdout (for progress) and stderr (for showinfo)
    process = subprocess.Popen(cmd, stdout=subprocess.PIPE, stderr=subprocess.PIPE, text=True, encoding='utf-8', bufsize=1)

    frame_map_list = []

    # Live processing of both streams
    with process.stdout, process.stderr:
        total_duration_s = video_info.get("frame_count", 0) / max(0.01, video_info.get("fps", 30))
        stdout_thread = threading.Thread(target=lambda: _process_ffmpeg_stream(process.stdout, tracker, "Extracting frames", total_duration_s))
        stderr_thread = threading.Thread(target=lambda: frame_map_list.extend(_process_ffmpeg_showinfo(process.stderr)))
        stdout_thread.start()
        stderr_thread.start()

        while True:
            if cancel_event.is_set():
                process.terminate()
                break

            # Non-blocking check for process completion
            if process.poll() is not None:
                break

            # Wait for a short period before checking again
            try:
                process.wait(timeout=0.1)
            except subprocess.TimeoutExpired:
                continue

        stdout_thread.join()
        stderr_thread.join()

    process.wait()

    if frame_map_list:
        with open(output_dir / "frame_map.json", 'w', encoding='utf-8') as f:
            json.dump(sorted(frame_map_list), f)

    if process.returncode not in [0, -9] and not cancel_event.is_set(): # -9 is SIGKILL, can happen on cancel
        raise RuntimeError(f"FFmpeg failed with code {process.returncode}.")

def _process_ffmpeg_stream(stream, tracker, desc, total_duration_s: float):
    """Helper to process FFmpeg's native '-progress pipe:1' output."""
    progress_data = {}
    for line in iter(stream.readline, ''):
        try:
            key, value = line.strip().split('=', 1)
            progress_data[key] = value

            if key == 'progress' and value == 'end':
                if tracker:
                    # Set to 100% and finalize
                    tracker.set(tracker.total, desc=desc)
                break

            # Use out_time_us for a more accurate fraction than frame number
            if key == 'out_time_us' and total_duration_s > 0:
                us = int(value)
                fraction = us / (total_duration_s * 1_000_000)
                if tracker:
                    done = int(fraction * tracker.total)
                    tracker.set(done, desc=desc)
            # Fallback to frame if out_time_us is not available or duration is unknown
            elif key == 'frame' and tracker and total_duration_s <= 0:
                 current_frame = int(value)
                 tracker.set(current_frame, desc=desc)

        except ValueError:
            pass  # Ignore malformed lines
    stream.close()

def _process_ffmpeg_showinfo(stream):
    """Helper to extract frame numbers from showinfo output."""
    frame_numbers = []
    for line in iter(stream.readline, ''):
        match = re.search(r' n:\s*(\d+)', line)
        if match:
            frame_numbers.append(int(match.group(1)))
    stream.close()
    return frame_numbers

def postprocess_mask(mask: np.ndarray, config: 'Config', fill_holes: bool = True, keep_largest_only: bool = True) -> np.ndarray:
    if mask is None or mask.size == 0: return mask
    binary_mask = (mask > 128).astype(np.uint8)
    if fill_holes:
        kernel = cv2.getStructuringElement(cv2.MORPH_ELLIPSE, (config.masking.close_kernel_size, config.masking.close_kernel_size))
        binary_mask = cv2.morphologyEx(binary_mask, cv2.MORPH_CLOSE, kernel)
    if keep_largest_only and config.masking.keep_largest_only:
        num_labels, labels, stats, _ = cv2.connectedComponentsWithStats(binary_mask, connectivity=8)
        if num_labels > 1:
            largest_label = 1 + np.argmax(stats[1:, cv2.CC_STAT_AREA])
            binary_mask = (labels == largest_label).astype(np.uint8)
    return (binary_mask * 255).astype(np.uint8)

def render_mask_overlay(frame_rgb: np.ndarray, mask_gray: np.ndarray, alpha: float, logger: 'AppLogger') -> np.ndarray:
    if mask_gray is None or frame_rgb is None:
        return frame_rgb if frame_rgb is not None else np.array([])
    h, w = frame_rgb.shape[:2]
    if mask_gray.shape[:2] != (h, w): mask_gray = cv2.resize(mask_gray, (w, h), interpolation=cv2.INTER_NEAREST)
    m = (mask_gray > 128)
    red_layer = np.zeros_like(frame_rgb, dtype=np.uint8)
    red_layer[..., 0] = 255
    blended = cv2.addWeighted(frame_rgb, 1.0 - alpha, red_layer, alpha, 0.0)
    if m.ndim == 2: m = m[..., np.newaxis]
    elif m.ndim == 3 and m.shape[2] != 1:
        logger.warning("Unexpected mask shape. Skipping overlay.", extra={'shape': m.shape})
        return frame_rgb
    return np.where(m, blended, frame_rgb)

def rgb_to_pil(image_rgb: np.ndarray) -> Image.Image:
    if not Image: raise ImportError("Pillow is not installed.")
    return Image.fromarray(image_rgb)

def create_frame_map(output_dir: Path, logger: 'AppLogger', ext: str = ".webp"):
    logger.info("Loading frame map...", component="frames")
    frame_map_path = output_dir / "frame_map.json"
    try:
        with open(frame_map_path, 'r', encoding='utf-8') as f: frame_map_list = json.load(f)
        # Ensure all frame numbers are integers, as JSON can load them as strings.
        sorted_frames = sorted(map(int, frame_map_list))
        return {orig_num: f"frame_{i+1:06d}{ext}" for i, orig_num in enumerate(sorted_frames)}
    except (FileNotFoundError, json.JSONDecodeError, TypeError) as e:
        logger.error(f"Could not load or parse frame_map.json: {e}. Frame mapping will be empty. This can happen if extraction was incomplete.", exc_info=False)
        return {}

# --- MASKING & PROPAGATION ---

class MaskPropagator:
    def __init__(self, params, dam_tracker, cancel_event, progress_queue, config: 'Config', logger=None):
        self.params = params
        self.dam_tracker = dam_tracker
        self.cancel_event = cancel_event
        self.progress_queue = progress_queue
        self.config = config
        self.logger = logger or AppLogger(config=Config())
        self._device = "cuda" if torch.cuda.is_available() else "cpu"

    def propagate(self, shot_frames_rgb, seed_idx, bbox_xywh, tracker: 'AdvancedProgressTracker' = None):
        if not self.dam_tracker or not shot_frames_rgb:
            err_msg = "Tracker not initialized" if not self.dam_tracker else "No frames"
            shape = shot_frames_rgb[0].shape[:2] if shot_frames_rgb else (100, 100)
            num_frames = len(shot_frames_rgb)
            return ([np.zeros(shape, np.uint8)] * num_frames, [0.0] * num_frames, [True] * num_frames, [err_msg] * num_frames)
        self.logger.info("Propagating masks", component="propagator", user_context={'num_frames': len(shot_frames_rgb), 'seed_index': seed_idx})
        masks = [None] * len(shot_frames_rgb)

        if tracker:
            tracker.set_stage(f"Propagating masks for {len(shot_frames_rgb)} frames")

        def _propagate_direction(start_idx, end_idx, step, desc):
            for i in range(start_idx, end_idx, step):
                if self.cancel_event.is_set(): break
                outputs = self.dam_tracker.track(rgb_to_pil(shot_frames_rgb[i]))
                mask = outputs.get('pred_mask')
                if mask is not None: mask = postprocess_mask((mask * 255).astype(np.uint8), config=self.config, fill_holes=True, keep_largest_only=True)
                masks[i] = mask if mask is not None else np.zeros_like(shot_frames_rgb[i], dtype=np.uint8)[:, :, 0]
                if tracker: tracker.step(1, desc=desc)
        try:
            with torch.amp.autocast('cuda', enabled=self._device == 'cuda'):
                outputs = self.dam_tracker.initialize(rgb_to_pil(shot_frames_rgb[seed_idx]), None, bbox=bbox_xywh)
                mask = outputs.get('pred_mask')
                if mask is not None: mask = postprocess_mask((mask * 255).astype(np.uint8), config=self.config, fill_holes=True, keep_largest_only=True)
                masks[seed_idx] = mask if mask is not None else np.zeros_like(shot_frames_rgb[seed_idx], dtype=np.uint8)[:, :, 0]
                if tracker:
                    tracker.step(1, desc="Propagation (seed)")

                # Propagate forward
                _propagate_direction(seed_idx + 1, len(shot_frames_rgb), 1, "Propagation (→)")

                # Re-initialize for backward propagation
                self.dam_tracker.initialize(rgb_to_pil(shot_frames_rgb[seed_idx]), None, bbox=bbox_xywh)
                _propagate_direction(seed_idx - 1, -1, -1, "Propagation (←)")

            h, w = shot_frames_rgb[0].shape[:2]
            final_results = []
            for i, mask in enumerate(masks):
                if self.cancel_event.is_set() or mask is None: mask = np.zeros((h, w), dtype=np.uint8)
                img_area = h * w
                area_pct = (np.sum(mask > 0) / img_area) * 100 if img_area > 0 else 0.0
                is_empty = area_pct < self.params.min_mask_area_pct
                error = "Empty mask" if is_empty else None
                final_results.append((mask, float(area_pct), bool(is_empty), error))
            if not final_results:
                return ([], [], [], [])
            masks, areas, empties, errors = map(list, zip(*final_results))
            return masks, areas, empties, errors
        except Exception as e:
            self.logger.critical("DAM4SAM propagation failed", component="propagator", exc_info=True)
            h, w = shot_frames_rgb[0].shape[:2]
            error_msg = f"Propagation failed: {e}"
            num_frames = len(shot_frames_rgb)
            return ([np.zeros((h, w), np.uint8)] * num_frames, [0.0] * num_frames, [True] * num_frames, [error_msg] * num_frames)

class SeedSelector:
    def __init__(self, params, config: 'Config', face_analyzer, reference_embedding, person_detector, tracker, gdino_model, logger=None):
        self.params = params
        self.config = config
        self.face_analyzer = face_analyzer
        self.reference_embedding = reference_embedding
        self.person_detector = person_detector
        self.tracker = tracker
        self._gdino = gdino_model
        self._device = "cuda" if torch.cuda.is_available() else "cpu"
        self.logger = logger or AppLogger(config=Config())

    def _get_param(self, source, key, default=None):
        """Safely gets a parameter from a source that can be a dict or an object."""
        if isinstance(source, dict):
            return source.get(key, default)
        return getattr(source, key, default)

    def select_seed(self, frame_rgb, current_params=None, scene=None):
        params_source = current_params if current_params is not None else self.params
        p = params_source  # Keep for passing to other methods

        primary_strategy = self._get_param(params_source, 'primary_seed_strategy', "🤖 Automatic")
        use_face_filter = self._get_param(params_source, 'enable_face_filter', False)

        if primary_strategy == "👤 By Face":
            if self.face_analyzer and self.reference_embedding is not None and use_face_filter:
                self.logger.info("Starting 'Identity-First' seeding.")
                return self._identity_first_seed(frame_rgb, p, scene)
            else:
                self.logger.warning("Face strategy selected but no reference face provided.")
                return self._object_first_seed(frame_rgb, p, scene)
        elif primary_strategy == "📝 By Text":
            self.logger.info("Starting 'Object-First' seeding.")
            return self._object_first_seed(frame_rgb, p, scene)
        elif primary_strategy == "🔄 Face + Text Fallback":
            self.logger.info("Starting 'Face-First with Text Fallback' seeding.")
            return self._face_with_text_fallback_seed(frame_rgb, p, scene)
        else:
            self.logger.info("Starting 'Automatic' seeding.")
            return self._choose_person_by_strategy(frame_rgb, p, scene)

    def _face_with_text_fallback_seed(self, frame_rgb, params, scene=None):
        # If no reference embedding is available, go straight to text fallback.
        if self.reference_embedding is None:
            self.logger.warning("No reference face for face-first strategy, falling back to text prompt.", extra={'reason': 'no_ref_emb'})
            return self._object_first_seed(frame_rgb, params, scene)

        # First, attempt the identity-first strategy.
        box, details = self._identity_first_seed(frame_rgb, params, scene)

        # If it succeeds (i.e., finds a matching face and subject), return the result.
        if box is not None:
            self.logger.info("Face-first strategy successful.")
            return box, details

        # If it fails, log the failure and fall back to the object-first (text) strategy.
        self.logger.warning("Face detection failed or no match found, falling back to text prompt strategy.", extra=details)
        return self._object_first_seed(frame_rgb, params, scene)

    def _identity_first_seed(self, frame_rgb, params, scene=None):
        target_face, details = self._find_target_face(frame_rgb)
        if not target_face:
            self.logger.warning("Target face not found in scene.", extra=details)
            return None, {"type": "no_subject_found"}
        yolo_boxes, dino_boxes = self._get_yolo_boxes(frame_rgb, scene), self._get_dino_boxes(frame_rgb, params)[0]
        best_box, best_details = self._score_and_select_candidate(target_face, yolo_boxes, dino_boxes)
        if best_box:
            self.logger.success("Evidence-based seed selected.", extra=best_details)
            return best_box, best_details
        self.logger.warning("No high-confidence body box found, expanding face box as fallback.")
        expanded_box = self._expand_face_to_body(target_face['bbox'], frame_rgb.shape)
        return expanded_box, {"type": "expanded_box_from_face", "seed_face_sim": details.get('seed_face_sim', 0)}

    def _object_first_seed(self, frame_rgb, params, scene=None):
        dino_boxes, dino_details = self._get_dino_boxes(frame_rgb, params)
        if dino_boxes:
            yolo_boxes = self._get_yolo_boxes(frame_rgb, scene)
            if yolo_boxes:
                best_iou, best_match = -1, None
                for d_box in dino_boxes:
                    for y_box in yolo_boxes:
                        iou = self._calculate_iou(d_box['bbox'], y_box['bbox'])
                        if iou > best_iou:
                            best_iou, best_match = iou, {'bbox': d_box['bbox'], 'type': 'dino_yolo_intersect', 'iou': iou,
                                                         'dino_conf': d_box['conf'], 'yolo_conf': y_box['conf']}
                if best_match and best_match['iou'] > self.config.seeding_defaults.yolo_iou_threshold:
                    self.logger.info("Found high-confidence DINO+YOLO intersection.", extra=best_match)
                    return self._xyxy_to_xywh(best_match['bbox']), best_match
            self.logger.info("Using best DINO box without YOLO validation.", extra=dino_details)
            return self._xyxy_to_xywh(dino_boxes[0]['bbox']), dino_details
        self.logger.info("No DINO results, falling back to YOLO-only strategy.")
        return self._choose_person_by_strategy(frame_rgb, params, scene)

    def _find_target_face(self, frame_rgb):
        frame_bgr = cv2.cvtColor(frame_rgb, cv2.COLOR_RGB2BGR)
        try: faces = self.face_analyzer.get(frame_bgr)
        except Exception as e:
            self.logger.error("Face analysis failed.", exc_info=True)
            return None, {"error": str(e)}
        if not faces: return None, {"error": "no_faces_detected"}
        best_face, best_sim = None, 0.0
        for face in faces:
            sim = np.dot(face.normed_embedding, self.reference_embedding)
            if sim > best_sim: best_sim, best_face = sim, face
        if best_face and best_sim > self.config.seeding_defaults.face_similarity_threshold:
            return {'bbox': best_face.bbox.astype(int), 'embedding': best_face.normed_embedding}, {'type': 'face_match', 'seed_face_sim': best_sim}
        return None, {'error': 'no_matching_face', 'best_sim': best_sim}

    def _get_yolo_boxes(self, frame_rgb, scene=None):
        if scene and getattr(scene, 'yolo_detections', None):
            return scene.yolo_detections
        # use any saved bbox to synthesize a detection
        if scene and (scene.selected_bbox or scene.initial_bbox):
            xywh = scene.selected_bbox or scene.initial_bbox
            x, y, w, h = xywh
            xyxy = [x, y, x + w, y + h]
            return [{'bbox': xyxy, 'conf': 1.0, 'type': 'selected'}]
        if not self.person_detector:
            return []
        try:
            self.logger.warning("No pre-computed YOLO boxes found, running detection as a fallback.", component="system")
            return self.person_detector.detect_boxes(frame_rgb)
        except Exception as e:
            self.logger.warning("YOLO person detector failed.", exc_info=True)
            return []

    def _get_dino_boxes(self, frame_rgb, params):
        prompt = self._get_param(params, "text_prompt", "").strip()
        if not self._gdino or not prompt:
            return [], {}
        box_th = self._get_param(params, "box_threshold", self.params.box_threshold)
        text_th = self._get_param(params, "text_threshold", self.params.text_threshold)
        image_source, image_tensor = self._load_image_from_array(frame_rgb)
        h, w = image_source.shape[:2]
        try:
            boxes_norm, confs, labels = predict_grounding_dino(model=self._gdino, image_tensor=image_tensor, caption=prompt,
                                                               box_threshold=float(box_th), text_threshold=float(text_th), device=self._device)
        except Exception as e:
            self.logger.error("Grounding DINO prediction failed.", exc_info=True)
            if "out of memory" in str(e) and torch.cuda.is_available():
                torch.cuda.empty_cache()
            return [], {"error": str(e)}
        if boxes_norm is None or len(boxes_norm) == 0: return [], {"type": "text_prompt", "error": "no_boxes"}
        scale = torch.tensor([w, h, w, h], device=boxes_norm.device, dtype=boxes_norm.dtype)
        xyxy_boxes = box_convert(boxes=(boxes_norm * scale).cpu(), in_fmt="cxcywh", out_fmt="xyxy").numpy()
        results = [{'bbox': box.astype(int), 'conf': confs[i].item(), 'label': labels[i], 'type': 'dino'} for i, box in enumerate(xyxy_boxes)]
        results.sort(key=lambda x: x['conf'], reverse=True)
        return results, {**results[0], "all_boxes_count": len(results)}

    def _score_and_select_candidate(self, target_face, yolo_boxes, dino_boxes):
        candidates = yolo_boxes + dino_boxes
        if not candidates: return None, {}
        scored_candidates = []
        for cand in candidates:
            score, details = 0, {'orig_conf': cand['conf'], 'orig_type': cand['type']}
            if self._box_contains(cand['bbox'], target_face['bbox']):
                score += self.config.seeding_defaults.face_contain_score
                details['face_contained'] = True
            score += cand['conf'] * self.config.seeding_defaults.confidence_score_multiplier
            scored_candidates.append({'score': score, 'box': cand['bbox'], 'details': details})
        best_iou, best_pair = -1, None
        for y_box in yolo_boxes:
            for d_box in dino_boxes:
                iou = self._calculate_iou(y_box['bbox'], d_box['bbox'])
                if iou > best_iou: best_iou, best_pair = iou, (y_box, d_box)
        if best_iou > self.config.seeding_defaults.yolo_iou_threshold:
            for cand in scored_candidates:
                if np.array_equal(cand['box'], best_pair[0]['bbox']) or np.array_equal(cand['box'], best_pair[1]['bbox']):
                    cand['score'] += self.config.seeding_defaults.iou_bonus
                    cand['details']['high_iou_pair'] = True
        if not scored_candidates: return None, {}
        winner = max(scored_candidates, key=lambda x: x['score'])
        return self._xyxy_to_xywh(winner['box']), {'type': 'evidence_based_selection', 'final_score': winner['score'], **winner['details']}

    def _choose_person_by_strategy(self, frame_rgb, params, scene=None):
        boxes = self._get_yolo_boxes(frame_rgb, scene)  # This now uses pre-computed results
        if not boxes:
            self.logger.warning(f"No people detected in scene - using fallback region")
            fallback_box = self._final_fallback_box(frame_rgb.shape)
            return fallback_box, {
                'type': 'no_people_fallback',
                'reason': 'No people detected in best frame',
                'detection_attempted': True
            }
        strategy = getattr(params, "seed_strategy", "Largest Person")
        if isinstance(params, dict): strategy = params.get('seed_strategy', strategy)
        h, w = frame_rgb.shape[:2]
        cx, cy = w / 2, h / 2

        def area(b):
            x1, y1, x2, y2 = b['bbox']
            return (x2 - x1) * (y2 - y1)

        def height(b):
            x1, y1, x2, y2 = b['bbox']
            return y2 - y1

        def center_dist(b):
            x1, y1, x2, y2 = b['bbox']
            bx, by = (x1 + x2) / 2, (y1 + y2) / 2
            return math.hypot(bx - cx, by - cy)

        def thirds_dist(b):
            thirds = [(w / 3, h / 3), (2 * w / 3, h / 3), (w / 3, 2 * h / 3), (2 * w / 3, 2 * h / 3)]
            x1, y1, x2, y2 = b['bbox']
            bx, by = (x1 + x2) / 2, (y1 + y2) / 2
            return min(math.hypot(bx - tx, by - ty) for tx, ty in thirds)

        def min_dist_to_edge(b):
            x1, y1, x2, y2 = b['bbox']
            return min(x1, y1, w - x2, h - y2)

        def balanced_score(b):
            norm_area = area(b) / (w * h)
            norm_edge = min_dist_to_edge(b) / (min(w, h) / 2)
            return 0.4 * norm_area + 0.4 * b['conf'] + 0.2 * norm_edge

        # Memoize face detection results for the current frame
        all_faces = None
        if strategy == "Best Face" and self.face_analyzer:
            all_faces = self.face_analyzer.get(cv2.cvtColor(frame_rgb, cv2.COLOR_RGB2BGR))

        def best_face_score(b):
            if not all_faces:
                return 0.0

            yolo_bbox = b['bbox']
            faces_in_box = []
            for face in all_faces:
                face_cx = face.bbox[0] + face.bbox[2] / 2
                face_cy = face.bbox[1] + face.bbox[3] / 2
                if yolo_bbox[0] <= face_cx < yolo_bbox[2] and yolo_bbox[1] <= face_cy < yolo_bbox[3]:
                    faces_in_box.append(face)

            if not faces_in_box:
                return 0.0

            return max(f.det_score for f in faces_in_box)

        score_funcs = {
            "Largest Person": lambda b: area(b),
            "Center-most Person": lambda b: -center_dist(b),
            "Highest Confidence": lambda b: b['conf'],
            "Tallest Person": lambda b: height(b),
            "Area x Confidence": lambda b: area(b) * b['conf'],
            "Rule-of-Thirds": lambda b: -thirds_dist(b),
            "Edge-avoiding": lambda b: min_dist_to_edge(b),
            "Balanced": balanced_score,
            "Best Face": best_face_score,
        }

        score = score_funcs.get(strategy, score_funcs["Largest Person"])

        # Tie-breaking with confidence, then area
        best_person = sorted(boxes, key=lambda b: (score(b), b['conf'], area(b)), reverse=True)[0]

        return self._xyxy_to_xywh(best_person['bbox']), {'type': f'person_{strategy.lower().replace(" ", "_")}', 'conf': best_person['conf']}

    def _load_image_from_array(self, image_rgb: np.ndarray):
        from torchvision import transforms
        transform = transforms.Compose([transforms.ToPILImage(), transforms.ToTensor(),
                                        transforms.Normalize(mean=[0.485, 0.456, 0.406], std=[0.229, 0.224, 0.225])])
        return image_rgb, transform(image_rgb)

    def _calculate_iou(self, box1, box2):
        x1, y1, x2, y2 = box1
        x1_p, y1_p, x2_p, y2_p = box2
        inter_x1, inter_y1, inter_x2, inter_y2 = max(x1, x1_p), max(y1, y1_p), min(x2, x2_p), min(y2, y2_p)
        inter_area = max(0, inter_x2 - inter_x1) * max(0, inter_y2 - inter_y1)
        union_area = (x2 - x1) * (y2 - y1) + (x2_p - x1_p) * (y2_p - y1_p) - inter_area
        return inter_area / (union_area + 1e-6)

    def _box_contains(self, cb, ib): return cb[0] <= ib[0] and cb[1] <= ib[1] and cb[2] >= ib[2] and cb[3] >= ib[3]
    def _expand_face_to_body(self, face_bbox, img_shape):
        H, W, (x1, y1, x2, y2) = *img_shape[:2], *face_bbox
        w, h, cx = x2 - x1, y2 - y1, x1 + w / 2
        expansion_factors = self.config.seeding_defaults.face_to_body_expansion_factors
        new_w, new_h = min(W, w * expansion_factors[0]), min(H, h * expansion_factors[1])
        new_x1, new_y1 = max(0, cx - new_w / 2), max(0, y1 - h * expansion_factors[2])
        return [int(v) for v in [new_x1, new_y1, min(W, new_x1 + new_w) - new_x1, min(H, new_y1 + new_h) - new_y1]]

    def _final_fallback_box(self, img_shape):
        h, w, _ = img_shape
        fallback_box = self.config.seeding_defaults.final_fallback_box
        return [int(w * fallback_box[0]), int(h * fallback_box[1]), int(w * fallback_box[2]), int(h * fallback_box[3])]
    def _xyxy_to_xywh(self, box): x1, y1, x2, y2 = box; return [int(x1), int(y1), int(x2 - x1), int(y2 - y1)]

    def _sam2_mask_for_bbox(self, frame_rgb_small, bbox_xywh):
        if not self.tracker or bbox_xywh is None:
            return None
        try:
            outputs = self.tracker.initialize(rgb_to_pil(frame_rgb_small), None, bbox=bbox_xywh)
            mask = outputs.get('pred_mask')
            if mask is not None: mask = postprocess_mask((mask * 255).astype(np.uint8), config=self.config, fill_holes=True, keep_largest_only=True)
            return mask
        except (torch.cuda.OutOfMemoryError, RuntimeError) as e:
            self.logger.warning(f"GPU error in mask generation: {e}")
            if torch.cuda.is_available():
                torch.cuda.empty_cache()
            return None
        except Exception as e:
            self.logger.error(f"Unexpected error in mask generation: {e}")
            return None

class SubjectMasker:
    def __init__(self, params, progress_queue, cancel_event, config: 'Config', frame_map=None, face_analyzer=None,
                 reference_embedding=None, person_detector=None, thumbnail_manager=None, niqe_metric=None, logger=None, face_landmarker=None):
        self.params, self.config, self.progress_queue, self.cancel_event = params, config, progress_queue, cancel_event
        self.logger = logger or AppLogger(config=Config())
        self.frame_map = frame_map
        self.face_analyzer, self.reference_embedding, self.person_detector, self.face_landmarker = face_analyzer, reference_embedding, person_detector, face_landmarker
        self.dam_tracker, self.mask_dir, self.shots = None, None, []
        self._gdino, self._sam2_img = None, None
        self._device = "cuda" if torch.cuda.is_available() else "cpu"
        self.thumbnail_manager = thumbnail_manager if thumbnail_manager is not None else ThumbnailManager(self.logger, self.config)
        self.niqe_metric = niqe_metric
        self.initialize_models()
        self.seed_selector = SeedSelector(
            params=params,
            config=self.config,
            face_analyzer=face_analyzer,
            reference_embedding=reference_embedding,
            person_detector=person_detector,
            tracker=self.dam_tracker,
            gdino_model=self._gdino,
            logger=self.logger,
        )
        self.mask_propagator = MaskPropagator(params, self.dam_tracker, cancel_event, progress_queue, config=self.config, logger=self.logger)

    def initialize_models(self):
        primary_strategy = self.params.primary_seed_strategy
        if primary_strategy == "🧑‍🤝‍🧑 Find Prominent Person":
            self.logger.info("YOLO-only mode enabled for 'Find Prominent Person' strategy. Skipping other model loads.")
            self._gdino = None
            # Note: face_analyzer and face_landmarker are handled externally
            return

        # Continue with normal model loading for other strategies
        if self.params.enable_face_filter and self.face_analyzer is None:
            self.logger.warning("Face analyzer is not available but face filter is enabled.")

        # Defer tracker unless explicitly needed now
        if not getattr(self.params, "need_masks_now", False):
            return  # do not load DAM4SAM during pre-analysis
        if self.params.enable_subject_mask:
            self._initialize_tracker()

        text_based_seeding = ("📝 By Text" in primary_strategy or "Fallback" in primary_strategy)
        if text_based_seeding:
            self._init_grounder()
    def _init_grounder(self):
        if self._gdino is not None: return True
        # Skip grounder for strategies that don't need it
        if self.params.primary_seed_strategy == "🧑‍🤝‍🧑 Find Prominent Person":
            return False
        retry_params = (self.config.retry.max_attempts, tuple(self.config.retry.backoff_seconds))
        self._gdino = get_grounding_dino_model(
            gdino_config_path=self.params.gdino_config_path,
            gdino_checkpoint_path=self.params.gdino_checkpoint_path,
            models_path=str(self.config.paths.models),
            grounding_dino_url=self.config.models.grounding_dino,
            user_agent=self.config.models.user_agent,
            retry_params=retry_params,
            device=self._device,
            logger=self.logger
        )
        return self._gdino is not None
    def _initialize_tracker(self):
        if self.dam_tracker: return True

        try:
            model_urls_tuple = tuple(self.config.models.dam4sam.items())
            retry_params = (self.config.retry.max_attempts, tuple(self.config.retry.backoff_seconds))

            self.logger.info(f"Initializing DAM4SAM tracker: {self.params.dam4sam_model_name}")
            self.dam_tracker = get_dam4sam_tracker(
                model_name=self.params.dam4sam_model_name,
                models_path=str(self.config.paths.models),
                model_urls_tuple=model_urls_tuple,
                user_agent=self.config.models.user_agent,
                retry_params=retry_params,
                logger=self.logger
            )

            if self.dam_tracker is None or self.dam_tracker == "failed":
                self.logger.error("DAM4SAM tracker initialization returned None/failed")
                return False

            self.logger.success("DAM4SAM tracker initialized successfully")
            return True

        except Exception as e:
            self.logger.error(f"Exception during DAM4SAM tracker initialization: {e}", exc_info=True)
            return False

    def run_propagation(self, frames_dir: str, scenes_to_process, tracker: 'AdvancedProgressTracker' = None) -> dict:
        self.mask_dir = Path(frames_dir) / "masks"
        self.mask_dir.mkdir(exist_ok=True)
        self.logger.info("Starting subject mask propagation...")
        # Ensure the tracker is initialized before proceeding. This is crucial for strategies
        # like "YOLO-only" that defer tracker loading.
        if not self._initialize_tracker():
            self.logger.error("DAM4SAM tracker could not be initialized; mask propagation failed.")
            # Return error structure instead of empty dict
            return {"error": "DAM4SAM tracker initialization failed", "completed": False}
        self.frame_map = self.frame_map or self._create_frame_map(frames_dir)
        mask_metadata, total_scenes = {}, len(scenes_to_process)
        for i, scene in enumerate(scenes_to_process):
            with safe_resource_cleanup():
                if self.cancel_event.is_set(): break
                self.logger.info(f"Masking scene {i+1}/{total_scenes}", user_context={'shot_id': scene.shot_id, 'start_frame': scene.start_frame, 'end_frame': scene.end_frame})

                shot_frames_data = self._load_shot_frames(frames_dir, scene.start_frame, scene.end_frame)
                if not shot_frames_data: continue

                if tracker:
                    tracker.set_stage(f"Scene {i+1}/{len(scenes_to_process)}", substage=f"{len(shot_frames_data)} frames")

                frame_numbers, small_images, dims = zip(*shot_frames_data)

                try:
                    best_frame_num = scene.best_frame
                    seed_idx_in_shot = frame_numbers.index(best_frame_num)
                except (ValueError, AttributeError):
                    self.logger.warning(f"Best frame {scene.best_frame} not found in loaded shot frames for {scene.shot_id}, skipping.")
                    continue

                bbox, seed_details = scene.seed_result.get('bbox'), scene.seed_result.get('details', {})
                if bbox is None:
                    for fn in frame_numbers:
                        if (fname := self.frame_map.get(fn)): mask_metadata[fname] = asdict(MaskingResult(error="Subject not found", shot_id=scene.shot_id))
                    continue

                masks, areas, empties, errors = self.mask_propagator.propagate(small_images, seed_idx_in_shot, bbox, tracker=tracker)

                for j, (original_fn, _, (h, w)) in enumerate(shot_frames_data):
                    frame_fname_webp = self.frame_map.get(original_fn)
                    if not frame_fname_webp: continue
                    frame_fname_png, mask_path = f"{Path(frame_fname_webp).stem}.png", self.mask_dir / f"{Path(frame_fname_webp).stem}.png"
                    result_args = {"shot_id": scene.shot_id, "seed_type": seed_details.get('type'), "seed_face_sim": seed_details.get('seed_face_sim'),
                                   "mask_area_pct": areas[j], "mask_empty": empties[j], "error": errors[j]}
                    if masks[j] is not None and np.any(masks[j]):
                        mask_full_res = cv2.resize(masks[j], (w, h), interpolation=cv2.INTER_NEAREST)
                        if mask_full_res.ndim == 3: mask_full_res = mask_full_res[:, :, 0]
                        cv2.imwrite(str(mask_path), mask_full_res)
                        mask_metadata[frame_fname_png] = asdict(MaskingResult(mask_path=str(mask_path), **result_args))
                    else:
                        mask_metadata[frame_fname_png] = asdict(MaskingResult(mask_path=None, **result_args))
        self.logger.success("Subject masking complete.")
        try:
            with (self.mask_dir.parent / "mask_metadata.json").open('w', encoding='utf-8') as f:
                json.dump(mask_metadata, f, indent=2)
            self.logger.info("Saved mask metadata.")
        except Exception as e:
            self.logger.error("Failed to save mask metadata", exc_info=True)
        return mask_metadata

    def _create_frame_map(self, frames_dir): return create_frame_map(Path(frames_dir), self.logger)
    def _load_shot_frames(self, frames_dir, start, end):
        frames = []
        if not self.frame_map: self.frame_map = self._create_frame_map(frames_dir)
        thumb_dir = Path(frames_dir) / "thumbs"
        for fn in sorted(fn for fn in self.frame_map if start <= fn < end):
            thumb_p, thumb_img = thumb_dir / f"{Path(self.frame_map[fn]).stem}.webp", self.thumbnail_manager.get(thumb_dir / f"{Path(self.frame_map[fn]).stem}.webp")
            if thumb_img is None: continue
            frames.append((fn, thumb_img, thumb_img.shape[:2]))
        return frames

    def _select_best_frame_in_scene(self, scene, frames_dir: str):
        if not self.params.pre_analysis_enabled:
            scene.best_frame, scene.seed_metrics = scene.start_frame, {'reason': 'pre-analysis disabled'}
            return
        shot_frames = self._load_shot_frames(frames_dir, scene.start_frame, scene.end_frame)
        if not shot_frames:
            scene.best_frame, scene.seed_metrics = scene.start_frame, {'reason': 'no frames loaded'}
            return
        candidates, scores = shot_frames[::max(1, self.params.pre_sample_nth)], []
        for frame_num, thumb_rgb, _ in candidates:
            niqe_score = 10.0
            if self.niqe_metric:
                img_tensor = (torch.from_numpy(thumb_rgb).float().permute(2, 0, 1).unsqueeze(0) / 255.0)
                with (torch.no_grad(), torch.amp.autocast('cuda', enabled=self._device == 'cuda')):
                    niqe_score = float(self.niqe_metric(img_tensor.to(self.niqe_metric.device)))
            face_sim = 0.0
            if self.face_analyzer and self.reference_embedding is not None:
                faces = self.face_analyzer.get(cv2.cvtColor(thumb_rgb, cv2.COLOR_RGB2BGR))
                if faces: face_sim = np.dot(max(faces, key=lambda x: x.det_score).normed_embedding, self.reference_embedding)
            scores.append((10 - niqe_score) + (face_sim * 10))
        if not scores:
            best_local_idx = 0
            scene.best_frame = scene.start_frame # Fallback
            scene.seed_metrics = {'reason': 'pre-analysis failed, no scores', 'score': 0}
            return
        best_local_idx = int(np.argmax(scores))
        scene.best_frame = candidates[best_local_idx][0]
        scene.seed_metrics = {'reason': 'pre-analysis complete', 'score': max(scores), 'best_niqe': niqe_score, 'best_face_sim': face_sim}

    def get_seed_for_frame(self, frame_rgb: np.ndarray, seed_config=dict, scene=None):
        if isinstance(seed_config, dict) and seed_config.get('manual_bbox_xywh'):
            return seed_config['manual_bbox_xywh'], {'type': seed_config.get('seed_type', 'manual')}

        # Only initialize grounder for strategies that need it
        primary_strategy = getattr(self.params, 'primary_seed_strategy', 'Automatic')
        if primary_strategy != "🧑‍🤝‍🧑 Find Prominent Person":
            self._init_grounder()

        # Pre-run YOLO detection and store all results on the scene
        if scene is not None and self.seed_selector.person_detector:
            scene.yolo_detections = self.seed_selector._get_yolo_boxes(frame_rgb, scene=None)

        self._initialize_tracker()
        return self.seed_selector.select_seed(frame_rgb, current_params=seed_config, scene=scene)
    def get_mask_for_bbox(self, frame_rgb_small, bbox_xywh): return self.seed_selector._sam2_mask_for_bbox(frame_rgb_small, bbox_xywh)
    def draw_bbox(self, img_rgb, xywh, color=None, thickness=None, label=None):
        color = color or tuple(self.config.visualization.bbox_color)
        thickness = thickness or self.config.visualization.bbox_thickness
        x, y, w, h = map(int, xywh or [0, 0, 0, 0])
        img_out = img_rgb.copy()
        cv2.rectangle(img_out, (x, y), (x + w, y + h), color, thickness)
        if label:
            # Put the label inside the box at the top-left
            font_scale = 1
            font = cv2.FONT_HERSHEY_SIMPLEX
            (text_width, text_height), baseline = cv2.getTextSize(label, font, font_scale, thickness)
            text_x = x + 5
            text_y = y + text_height + 5
            # Add a filled rectangle as a background for the text
            cv2.rectangle(img_out, (x, y), (x + text_width + 10, y + text_height + 10), color, -1)
            cv2.putText(img_out, label, (text_x, text_y), font, font_scale, (255, 255, 255), thickness)
        return img_out

# --- PIPELINES ---

class ExtractionPipeline(Pipeline):
    def run(self, tracker: 'AdvancedProgressTracker' = None):
        source_p = Path(self.params.source_path)
        is_folder = is_image_folder(source_p)

        if is_folder:
            output_dir = Path(self.config.paths.downloads) / source_p.name
            output_dir.mkdir(exist_ok=True, parents=True)

            params_dict = asdict(self.params)
            params_dict['output_folder'] = str(output_dir)
            params_dict['video_path'] = "" # No video path for image folders

            output_dir = output_dir.resolve()
            with (output_dir / "run_config.json").open('w', encoding='utf-8') as f:
                json.dump(_to_json_safe(params_dict), f, indent=2)

            self.logger.info(f"Processing image folder: {source_p.name}")
            images = list_images(source_p, self.config)
            if not images:
                self.logger.warning("No images found in the specified folder.")
                return {"done": False, "log": "No images found."}

            make_photo_thumbs(images, output_dir, self.params, self.config, self.logger, tracker=tracker)

            # For image folders, each image is a "scene" of one frame.
            # We create a synthetic scenes.json to maintain compatibility.
            num_images = len(images)
            scenes = [[i, i] for i in range(1, num_images + 1)]
            with (output_dir / "scenes.json").open('w', encoding='utf-8') as f:
                json.dump(scenes, f)

            return {"done": True, "output_dir": str(output_dir), "video_path": ""}
        else:
            self.logger.info("Preparing video source...")
            vid_manager = VideoManager(self.params.source_path, self.config, self.params.max_resolution)
            video_path = Path(vid_manager.prepare_video(self.logger))
            output_dir = Path(self.config.paths.downloads) / video_path.stem
            output_dir.mkdir(exist_ok=True, parents=True)

            params_dict = asdict(self.params)
            params_dict['output_folder'] = str(output_dir)
            params_dict['video_path'] = str(video_path)
            output_dir = Path(output_dir).resolve()
            output_dir.mkdir(parents=True, exist_ok=True)
            with (output_dir / "run_config.json").open('w', encoding='utf-8') as f:
                json.dump(_to_json_safe(params_dict), f, indent=2)

            self.logger.info("Video ready", user_context={'path': sanitize_filename(video_path.name, self.config)})
            video_info = VideoManager.get_video_info(video_path)

            if tracker:
                totals = estimate_totals(self.params, video_info, None)
                tracker.start(totals["extraction"], desc="Extracting frames")

            if self.params.scene_detect:
                self._run_scene_detection(video_path, output_dir)

            self._run_ffmpeg(video_path, output_dir, video_info, tracker=tracker)

            if self.cancel_event.is_set():
                self.logger.info("Extraction cancelled by user.")
                if tracker: tracker.done_stage("Extraction cancelled")
                return

            if tracker: tracker.done_stage("Extraction complete")
            self.logger.success("Extraction complete.")
            return {"done": True, "output_dir": str(output_dir), "video_path": str(video_path)}

    def _run_scene_detection(self, video_path, output_dir): return run_scene_detection(video_path, output_dir, self.logger)
    def _run_ffmpeg(self, video_path, output_dir, video_info, tracker=None):
        return run_ffmpeg_extraction(video_path, output_dir, video_info, self.params, self.progress_queue, self.cancel_event, self.logger, self.config, tracker=tracker)

class EnhancedExtractionPipeline(ExtractionPipeline):
    def __init__(self, config: 'Config', logger: 'AppLogger', params: 'AnalysisParameters',
                 progress_queue: Queue, cancel_event: threading.Event):
        super().__init__(config, logger, params, progress_queue, cancel_event)
        self.error_handler = ErrorHandler(self.logger, self.config.retry.max_attempts, self.config.retry.backoff_seconds)
        self.run = self.error_handler.with_retry()(self.run)

class AnalysisPipeline(Pipeline):
    def __init__(self, config: 'Config', logger: 'AppLogger', params: 'AnalysisParameters',
                 progress_queue: Queue, cancel_event: threading.Event,
                 thumbnail_manager: 'ThumbnailManager'):
        super().__init__(config, logger, params, progress_queue, cancel_event)
        self.output_dir = Path(self.params.output_folder)
        self.thumb_dir = self.output_dir / "thumbs"
        self.masks_dir = self.output_dir / "masks"
        self.metadata_path = self.output_dir / "metadata.jsonl"
        self.processing_lock = threading.Lock()
        self.face_analyzer, self.reference_embedding, self.mask_metadata, self.face_landmarker = None, None, {}, None
        self.scene_map, self.niqe_metric = {}, None
        self.device = "cuda" if torch.cuda.is_available() else "cpu"
        self.thumbnail_manager = thumbnail_manager

    def _initialize_niqe_metric(self):
        if self.niqe_metric is None:
            try:
                import pyiqa
                self.niqe_metric = pyiqa.create_metric('niqe', device=self.device)
                self.logger.info("NIQE metric initialized successfully")
            except ImportError:
                self.logger.warning("pyiqa is not installed, NIQE metric is unavailable.")
            except Exception as e:
                self.logger.warning("Failed to initialize NIQE metric", extra={'error': e})

    def run_full_analysis(self, scenes_to_process, tracker: 'AdvancedProgressTracker' = None):
        is_folder_mode = not self.params.video_path

        if is_folder_mode:
            return self._run_image_folder_analysis(tracker=tracker)
        else:
            # This is the existing video analysis pipeline.
            try:
                # Ensure metadata file is properly handled
                if self.metadata_path.exists():
                    self.metadata_path.unlink()

                with open(self.metadata_path, 'w', encoding='utf-8') as f:
                    f.write(json.dumps(_to_json_safe({"params": asdict(self.params)})) + '\n')

                self.scene_map = {s.shot_id: s for s in scenes_to_process}
                self.logger.info("Initializing Models")
                models = initialize_analysis_models(self.params, self.config, self.logger, self.device == 'cuda')
                self.face_analyzer = models['face_analyzer']
                self.reference_embedding = models['ref_emb']
                self.face_landmarker = models['face_landmarker']
                person_detector = models['person_detector']

                if self.face_analyzer and self.params.face_ref_img_path:
                    self._process_reference_face()

                # When starting propagation, flip the flag on the params you pass into SubjectMasker
                self.params.need_masks_now = True
                self.params.enable_subject_mask = True
                masker = SubjectMasker(self.params, self.progress_queue, self.cancel_event, self.config, self._create_frame_map(),
                                       self.face_analyzer, self.reference_embedding, person_detector, thumbnail_manager=self.thumbnail_manager,
                                       niqe_metric=self.niqe_metric, logger=self.logger, face_landmarker=self.face_landmarker)
                self.mask_metadata = masker.run_propagation(str(self.output_dir), scenes_to_process, tracker=tracker)

                if self.cancel_event.is_set():
                    self.logger.info("Propagation cancelled by user.")
                    return {"log": "Propagation cancelled.", "done": False}

                self.logger.success("Propagation complete.", extra={'output_dir': self.output_dir})
                return {"done": True, "output_dir": str(self.output_dir)}
            except Exception as e:
                self.logger.error("Propagation pipeline failed", component="analysis", exc_info=True, extra={'error': str(e)})
                return {"error": str(e), "done": False}

    def run_analysis_only(self, scenes_to_process, tracker: 'AdvancedProgressTracker' = None):
        try:
            if not self.metadata_path.exists():
                with open(self.metadata_path, 'w', encoding='utf-8') as f:
                    f.write(json.dumps(_to_json_safe({"params": asdict(self.params)})) + '\n')
            self.scene_map = {s.shot_id: s for s in scenes_to_process}
            self.logger.info("Initializing Models for Analysis")
            models = initialize_analysis_models(self.params, self.config, self.logger, self.device == 'cuda')
            self.face_analyzer = models['face_analyzer']
            self.reference_embedding = models['ref_emb']
            self.face_landmarker = models['face_landmarker']
            if self.face_analyzer and self.params.face_ref_img_path: self._process_reference_face()
            mask_metadata_path = self.output_dir / "mask_metadata.json"
            if mask_metadata_path.exists():
                with open(mask_metadata_path, 'r', encoding='utf-8') as f: self.mask_metadata = json.load(f)
            else: self.mask_metadata = {}
            if tracker: tracker.set_stage("Analyzing frames")
            self._initialize_niqe_metric()
            self._run_analysis_loop(scenes_to_process, tracker=tracker)
            if self.cancel_event.is_set(): return {"log": "Analysis cancelled.", "done": False}
            self.logger.success("Analysis complete.", extra={'output_dir': self.output_dir})
            return {"done": True, "metadata_path": str(self.metadata_path), "output_dir": str(self.output_dir)}
        except Exception as e:
            self.logger.error("Analysis pipeline failed", exc_info=True, extra={'error': str(e)})
            return {"error": str(e), "done": False}

    def _create_frame_map(self):
        ext = ".webp" if self.params.thumbnails_only else ".png"
        return create_frame_map(self.output_dir, self.logger, ext=ext)
    def _process_reference_face(self):
        if not self.face_analyzer: return
        ref_path = Path(self.params.face_ref_img_path)
        if not ref_path.is_file(): raise FileNotFoundError(f"Reference face image not found: {ref_path}")
        self.logger.info("Processing reference face...")
        ref_img = cv2.imread(str(ref_path))
        if ref_img is None: raise ValueError("Could not read reference image.")
        ref_faces = self.face_analyzer.get(ref_img)
        if not ref_faces: raise ValueError("No face found in reference image.")
        self.reference_embedding = max(ref_faces, key=lambda x: x.det_score).normed_embedding
        self.logger.success("Reference face processed.")

    def _run_image_folder_analysis(self, tracker: 'AdvancedProgressTracker' = None):
        self.logger.info("Starting image folder analysis...")

        # Stage 1: Pre-filter on thumbnails
        self.logger.info("Running pre-filter on thumbnails...")
        # TODO: Implement pre-filtering logic here.

        # Stage 2: Full analysis on kept images
        self.logger.info("Running full analysis on kept images...")
        # TODO: Implement full analysis logic here.

        self.logger.success("Image folder analysis complete.")
        return {"done": True, "metadata_path": str(self.metadata_path), "output_dir": str(self.output_dir)}

    def _run_analysis_loop(self, scenes_to_process, tracker: 'AdvancedProgressTracker' = None):
        frame_map = self._create_frame_map()
        all_frame_nums_to_process = {fn for scene in scenes_to_process for fn in range(scene.start_frame, scene.end_frame) if fn in frame_map}
        image_files_to_process = [self.thumb_dir / frame_map[fn] for fn in sorted(list(all_frame_nums_to_process)) if frame_map.get(fn)]
        self.logger.info(f"Analyzing {len(image_files_to_process)} frames")
        num_workers = 1 if self.params.disable_parallel else min(os.cpu_count() or 4, self.config.analysis.max_workers)
        with ThreadPoolExecutor(max_workers=num_workers) as executor:
            futures = [executor.submit(self._process_single_frame, path) for path in image_files_to_process]
            for future in as_completed(futures):
                if self.cancel_event.is_set():
                    for f in futures: f.cancel()
                    break
                try:
                    future.result()
                    if tracker:
                        tracker.step(1)
                except Exception as e:
                    self.logger.error(f"Error processing future: {e}")


    def _process_single_frame(self, thumb_path):
        if self.cancel_event.is_set(): return
        if not (frame_num_match := re.search(r'frame_(\d+)', thumb_path.name)): return
        log_context = {'file': thumb_path.name}
        try:
            thumb_image_rgb = self.thumbnail_manager.get(thumb_path)
            if thumb_image_rgb is None: raise ValueError("Could not read thumbnail.")
            frame, base_filename = Frame(thumb_image_rgb, -1), thumb_path.name
            mask_meta = self.mask_metadata.get(base_filename, {})
            mask_thumb = None
            if mask_meta.get("mask_path"):
                mask_full_path = Path(mask_meta["mask_path"])
                if not mask_full_path.is_absolute(): mask_full_path = self.masks_dir / mask_full_path.name
                if mask_full_path.exists():
                    mask_full = cv2.imread(str(mask_full_path), cv2.IMREAD_GRAYSCALE)
                    if mask_full is not None: mask_thumb = cv2.resize(mask_full, (thumb_image_rgb.shape[1], thumb_image_rgb.shape[0]), interpolation=cv2.INTER_NEAREST)
            quality_conf = QualityConfig(
                sharpness_base_scale=self.config.sharpness_base_scale,
                edge_strength_base_scale=self.config.edge_strength_base_scale,
                enable_niqe=(self.niqe_metric is not None and self.params.compute_niqe)
            )
            face_bbox = None
            if self.params.compute_face_sim and self.face_analyzer:
                face_bbox = self._analyze_face_similarity(frame, thumb_image_rgb)

            # Create a dictionary to hold metrics that should be computed
            metrics_to_compute = {
                'quality': self.params.compute_quality_score,
                'sharpness': self.params.compute_sharpness,
                'edge_strength': self.params.compute_edge_strength,
                'contrast': self.params.compute_contrast,
                'brightness': self.params.compute_brightness,
                'entropy': self.params.compute_entropy,
                'eyes_open': self.params.compute_eyes_open,
                'yaw': self.params.compute_yaw,
                'pitch': self.params.compute_pitch,
            }
            # Only call calculate_quality_metrics if at least one metric is requested
            if any(metrics_to_compute.values()) or self.params.compute_niqe:
                 frame.calculate_quality_metrics(
                    thumb_image_rgb, quality_conf, self.logger,
                    mask=mask_thumb, niqe_metric=self.niqe_metric, main_config=self.config,
                    face_landmarker=self.face_landmarker, face_bbox=face_bbox,
                    metrics_to_compute=metrics_to_compute
                )

            meta = {"filename": base_filename, "metrics": asdict(frame.metrics)}
            if self.params.compute_face_sim:
                if frame.face_similarity_score is not None:
                    meta["face_sim"] = frame.face_similarity_score
                if frame.max_face_confidence is not None:
                    meta["face_conf"] = frame.max_face_confidence

            if self.params.compute_subject_mask_area:
                meta.update(mask_meta)

            if meta.get("shot_id") is not None and (scene := self.scene_map.get(meta["shot_id"])) and scene.seed_metrics:
                meta['seed_face_sim'] = scene.seed_metrics.get('best_face_sim')

            if self.params.compute_phash and imagehash:
                meta['phash'] = str(imagehash.phash(rgb_to_pil(thumb_image_rgb)))

            # This is to ensure the UI slider is respected
            if 'dedup_thresh' in self.params.__dict__:
                meta['dedup_thresh'] = self.params.dedup_thresh

            if frame.error: meta["error"] = frame.error
            if meta.get("mask_path"): meta["mask_path"] = Path(meta["mask_path"]).name
            with self.processing_lock:
                with self.metadata_path.open('a', encoding='utf-8') as f:
                    json.dump(_to_json_safe(meta), f)
                    f.write('\n')
        except Exception as e:
            self.logger.critical("Error processing frame", exc_info=True, extra={**log_context, 'error': e})
            with self.processing_lock:
                with self.metadata_path.open('a', encoding='utf-8') as f:
                    json.dump({"filename": thumb_path.name, "error": f"processing_failed: {e}"}, f)
                    f.write('\n')

    def _analyze_face_similarity(self, frame, image_rgb):
        face_bbox = None
        try:
            image_bgr = cv2.cvtColor(image_rgb, cv2.COLOR_RGB2BGR)
            with self.processing_lock:
                faces = self.face_analyzer.get(image_bgr)
            if faces:
                best_face = max(faces, key=lambda x: x.det_score)
                face_bbox = best_face.bbox.astype(int)
                if self.params.enable_face_filter and self.reference_embedding is not None:
                    distance = 1 - np.dot(best_face.normed_embedding, self.reference_embedding)
                    frame.face_similarity_score, frame.max_face_confidence = 1.0 - float(distance), float(best_face.det_score)
        except Exception as e:
            frame.error = f"Face similarity failed: {e}"
            if "out of memory" in str(e) and torch.cuda.is_available():
                torch.cuda.empty_cache()
        return face_bbox

# --- FILTERING & SCENE LOGIC ---

def load_and_prep_filter_data(metadata_path, get_all_filter_keys, config):
    if not metadata_path or not Path(metadata_path).exists():
        return [], {}

    with Path(metadata_path).open('r', encoding='utf-8') as f:
        try:
            next(f)  # Skip the header line
        except StopIteration:
            return [], {}
        all_frames = [json.loads(line) for line in f if line.strip()]

    metric_values = {}
    metric_configs = {
        'quality_score': {'path': ("metrics", "quality_score"), 'range': (0, 100)},
        'yaw': {'path': ("metrics", "yaw"), 'range': (config.filter_defaults.yaw.get('min', -45), config.filter_defaults.yaw.get('max', 45))},
        'pitch': {'path': ("metrics", "pitch"), 'range': (config.filter_defaults.pitch.get('min', -45), config.filter_defaults.pitch.get('max', 45))},
        'eyes_open': {'path': ("metrics", "eyes_open"), 'range': (0, 1)},
        'face_sim': {'path': ("face_sim",), 'range': (0, 1)},
    }
    # Add other metrics with a default range
    for k in get_all_filter_keys:
        if k not in metric_configs:
            metric_configs[k] = {'path': (k,), 'alt_path': ("metrics", f"{k}_score"), 'range': (0, 100)}

    for k in get_all_filter_keys:
        config = metric_configs.get(k)
        if not config: continue

        path = config.get('path')
        alt_path = config.get('alt_path')

        values = []
        for f in all_frames:
            val = None
            if path:
                if len(path) == 1: val = f.get(path[0])
                else: val = f.get(path[0], {}).get(path[1])

            if val is None and alt_path:
                if len(alt_path) == 1: val = f.get(alt_path[0])
                else: val = f.get(alt_path[0], {}).get(alt_path[1])

            if val is not None:
                values.append(val)

        values = np.asarray(values, dtype=float)

        if values.size > 0:
            hist_range = config.get('range', (0, 100))
            counts, bins = np.histogram(values, bins=50, range=hist_range)
            metric_values[k] = values.tolist()
            metric_values[f"{k}_hist"] = (counts.tolist(), bins.tolist())

    return all_frames, metric_values

def build_all_metric_svgs(per_metric_values, get_all_filter_keys, logger):
    svgs = {}
    for k in get_all_filter_keys:
        if (h := per_metric_values.get(f"{k}_hist")): svgs[k] = histogram_svg(h, title="", logger=logger)
    return svgs

def histogram_svg(hist_data, title="", logger=None):
    if not plt:
        return """<svg width="100" height="20" xmlns="http://www.w3.org/2000/svg"><text x="5" y="15" font-family="sans-serif" font-size="10" fill="orange">Matplotlib missing</text></svg>"""
    if not hist_data: return ""
    try:
        counts, bins = hist_data
        if not isinstance(counts, list) or not isinstance(bins, list) or len(bins) != len(counts) + 1: return ""
        with plt.style.context("dark_background"):
            fig, ax = plt.subplots(figsize=(4.6, 2.2), dpi=120)
            ax.bar(bins[:-1], counts, width=np.diff(bins), color="#7aa2ff", alpha=0.85, align="edge")
            ax.grid(axis="y", alpha=0.2); ax.margins(x=0)
            ax.yaxis.set_major_locator(mticker.MaxNLocator(integer=True))
            for side in ("top", "right"): ax.spines[side].set_visible(False)
            ax.tick_params(labelsize=8); ax.set_title(title)
            buf = io.StringIO()
            fig.savefig(buf, format="svg", bbox_inches="tight")
            plt.close(fig)
        return buf.getvalue()
    except Exception as e:
        if logger: logger.error("Failed to generate histogram SVG.", exc_info=True)
        return """<svg width="100" height="20" xmlns="http://www.w3.org/2000/svg"><text x="5" y="15" font-family="sans-serif" font-size="10" fill="red">Plotting failed</text></svg>"""

def apply_all_filters_vectorized(all_frames_data, filters, config: 'Config'):
    if not all_frames_data:
        return [], [], Counter(), {}

    num_frames = len(all_frames_data)
    filenames = [f['filename'] for f in all_frames_data]

    # 1. Consolidate metric data extraction
    metric_sources = {
        **{k: ("metrics", f"{k}_score") for k in asdict(config.quality_weights).keys()},
        "quality_score": ("metrics", "quality_score"),
        "face_sim": ("face_sim",),
        "mask_area_pct": ("mask_area_pct",),
        "eyes_open": ("metrics", "eyes_open"),
        "yaw": ("metrics", "yaw"),
        "pitch": ("metrics", "pitch"),
    }

    metric_arrays = {}
    for key, path in metric_sources.items():
        if len(path) == 1:
            metric_arrays[key] = np.array([f.get(path[0], np.nan) for f in all_frames_data], dtype=np.float32)
        else:  # Assumes len==2
            metric_arrays[key] = np.array([f.get(path[0], {}).get(path[1], np.nan) for f in all_frames_data], dtype=np.float32)

    # 2. Handle deduplication
    dedup_mask = np.ones(num_frames, dtype=bool)
    reasons = defaultdict(list)
    if filters.get("enable_dedup") and imagehash and filters.get("dedup_thresh", -1) != -1:
        sorted_indices = sorted(range(num_frames), key=lambda i: filenames[i])
        hashes = {i: imagehash.hex_to_hash(all_frames_data[i]['phash']) for i in range(num_frames) if 'phash' in all_frames_data[i]}
        for i in range(1, len(sorted_indices)):
            c_idx, p_idx = sorted_indices[i], sorted_indices[i - 1]
            if p_idx in hashes and c_idx in hashes and (hashes[p_idx] - hashes[c_idx]) <= filters.get("dedup_thresh", 5):
                if dedup_mask[c_idx]:
                    reasons[filenames[c_idx]].append('duplicate')
                dedup_mask[c_idx] = False

    # 3. Define all metric filters in a structured way
    filter_definitions = [
        *[{'key': k, 'type': 'range'} for k in asdict(config.quality_weights).keys()],
        {'key': 'quality_score', 'type': 'range'},
        {'key': 'face_sim', 'type': 'min', 'enabled_key': 'face_sim_enabled', 'reason_low': 'face_sim_low', 'reason_missing': 'face_missing'},
        {'key': 'mask_area_pct', 'type': 'min', 'enabled_key': 'mask_area_enabled', 'reason_low': 'mask_too_small'},
        {'key': 'eyes_open', 'type': 'min', 'reason_low': 'eyes_closed'},
        {'key': 'yaw', 'type': 'range', 'reason_range': 'yaw_out_of_range'},
        {'key': 'pitch', 'type': 'range', 'reason_range': 'pitch_out_of_range'},
    ]

    metric_filter_mask = np.ones(num_frames, dtype=bool)

    # 4. Apply filters in a loop
    for f_def in filter_definitions:
        key, f_type = f_def['key'], f_def['type']
        if f_def.get('enabled_key') and not filters.get(f_def['enabled_key']):
            continue

        arr = metric_arrays.get(key)
        if arr is None: continue

        f_defaults = getattr(config.filter_defaults, key, {})

        if f_type == 'range':
            min_v = filters.get(f"{key}_min", f_defaults.get('default_min', -np.inf))
            max_v = filters.get(f"{key}_max", f_defaults.get('default_max', np.inf))
            nan_fill = f_defaults.get('default_min', min_v)
            mask = (np.nan_to_num(arr, nan=nan_fill) >= min_v) & (np.nan_to_num(arr, nan=nan_fill) <= max_v)
            metric_filter_mask &= mask

        elif f_type == 'min':
            min_v = filters.get(f"{key}_min", f_defaults.get('default_min', -np.inf))
            nan_fill = f_defaults.get('default_min', min_v)
            if key == 'face_sim':
                has_face_sim = ~np.isnan(arr)
                mask = np.ones(num_frames, dtype=bool)
                mask[has_face_sim] = (arr[has_face_sim] >= min_v)
                if filters.get("require_face_match"):
                    mask &= has_face_sim
            else:
                mask = np.nan_to_num(arr, nan=nan_fill) >= min_v
            metric_filter_mask &= mask

    # 5. Combine masks and collect rejection reasons
    kept_mask = dedup_mask & metric_filter_mask
    metric_rejection_mask = ~metric_filter_mask & dedup_mask

    for i in np.where(metric_rejection_mask)[0]:
        for f_def in filter_definitions:
            key, f_type = f_def['key'], f_def['type']
            if f_def.get('enabled_key') and not filters.get(f_def['enabled_key']):
                continue
            arr = metric_arrays.get(key)
            if arr is None: continue

            f_defaults = getattr(config.filter_defaults, key, {})
            v = arr[i]

            if f_type == 'range':
                min_v = filters.get(f"{key}_min", f_defaults.get('default_min', -np.inf))
                max_v = filters.get(f"{key}_max", f_defaults.get('default_max', np.inf))
                if not np.isnan(v):
                    reason = f_def.get('reason_range')
                    if v < min_v: reasons[filenames[i]].append(reason or f_def.get('reason_low', f"{key}_low"))
                    if v > max_v: reasons[filenames[i]].append(reason or f_def.get('reason_high', f"{key}_high"))

            elif f_type == 'min':
                min_v = filters.get(f"{key}_min", f_defaults.get('default_min', -np.inf))
                if not np.isnan(v) and v < min_v:
                    reasons[filenames[i]].append(f_def.get('reason_low', f"{key}_low"))

                if key == 'face_sim' and filters.get('require_face_match') and np.isnan(v):
                    reasons[filenames[i]].append(f_def.get('reason_missing', 'face_missing'))

    # 6. Finalize results
    kept = [all_frames_data[i] for i in np.where(kept_mask)[0]]
    rejected = [all_frames_data[i] for i in np.where(~kept_mask)[0]]
    total_reasons = Counter(r for r_list in reasons.values() for r in r_list)

    return kept, rejected, total_reasons, reasons

def on_filters_changed(event: FilterEvent, thumbnail_manager, config: 'Config', logger=None):
    logger = logger or AppLogger(config=Config())
    if not event.all_frames_data: return {"filter_status_text": "Run analysis to see results.", "results_gallery": []}
    filters = event.slider_values.copy()
    filters.update({"require_face_match": event.require_face_match, "dedup_thresh": event.dedup_thresh,
                    "face_sim_enabled": bool(event.per_metric_values.get("face_sim")),
                    "mask_area_enabled": bool(event.per_metric_values.get("mask_area_pct")),
                    "enable_dedup": any('phash' in f for f in event.all_frames_data) if event.all_frames_data else False})
    status_text, gallery_update = _update_gallery(event.all_frames_data, filters, event.output_dir, event.gallery_view,
                                                  event.show_overlay, event.overlay_alpha, thumbnail_manager, config, logger)
    return {"filter_status_text": status_text, "results_gallery": gallery_update}

def _update_gallery(all_frames_data, filters, output_dir, gallery_view, show_overlay, overlay_alpha, thumbnail_manager, config: 'Config', logger):
    kept, rejected, counts, per_frame_reasons = apply_all_filters_vectorized(all_frames_data, filters or {}, config)
    status_parts = [f"**Kept:** {len(kept)}/{len(all_frames_data)}"]
    if counts:
        rejection_reasons = ', '.join([f'{k}: {v}' for k, v in counts.most_common()])
        status_parts.append(f"**Rejections:** {rejection_reasons}")

    status_text, frames_to_show, preview_images = " | ".join(status_parts), rejected if gallery_view == "Rejected Frames" else kept, []
    if output_dir:
        output_path, thumb_dir, masks_dir = Path(output_dir), Path(output_dir) / "thumbs", Path(output_dir) / "masks"
        for f_meta in frames_to_show[:100]:
            thumb_path = thumb_dir / f"{Path(f_meta['filename']).stem}.webp"
            caption = f"Reasons: {', '.join(per_frame_reasons.get(f_meta['filename'], []))}" if gallery_view == "Rejected Frames" else ""
            thumb_rgb_np = thumbnail_manager.get(thumb_path)
            if thumb_rgb_np is None: continue
            if show_overlay and not f_meta.get("mask_empty", True) and (mask_name := f_meta.get("mask_path")):
                mask_path = masks_dir / mask_name
                if mask_path.exists():
                    mask_gray = cv2.imread(str(mask_path), cv2.IMREAD_GRAYSCALE)
                    preview_images.append((render_mask_overlay(thumb_rgb_np, mask_gray, float(overlay_alpha), logger=logger), caption))
                else: preview_images.append((thumb_rgb_np, caption))
            else: preview_images.append((thumb_rgb_np, caption))
    return status_text, gr.update(value=preview_images, rows=1 if gallery_view == "Rejected Frames" else 2)


def auto_set_thresholds(per_metric_values, p, slider_keys, selected_metrics):
    updates = {}
    if not per_metric_values: return {f'slider_{key}': gr.update() for key in slider_keys}
    # Calculate percentile values only for the selected metrics
    pmap = {
        k: float(np.percentile(np.asarray(vals, dtype=np.float32), p))
        for k, vals in per_metric_values.items()
        if not k.endswith('_hist') and vals and k in selected_metrics
    }
    for key in slider_keys:
        metric_name = key.replace('_min', '').replace('_max', '')
        # Only update the slider if its corresponding metric was selected
        if key.endswith('_min') and metric_name in pmap:
            updates[f'slider_{key}'] = gr.update(value=round(pmap[metric_name], 2))
        else:
            # Otherwise, send a no-op update to leave it unchanged
            updates[f'slider_{key}'] = gr.update()
    return updates

def save_scene_seeds(scenes_list, output_dir_str, logger):
    if not scenes_list or not output_dir_str: return
    scene_seeds = {}
    for s in scenes_list:
        data = {
            'best_frame': s.get('best_frame', s.get('best_seed_frame')),
            'seed_frame_idx': s.get('seed_frame_idx'),
            'seed_type': s.get('seed_result', {}).get('details', {}).get('type'),
            'seed_config': s.get('seed_config', {}),
            'status': s.get('status', 'pending'),
            'seed_metrics': s.get('seed_metrics', {})
        }
        scene_seeds[str(s['shot_id'])] = data
    try:
        (Path(output_dir_str) / "scene_seeds.json").write_text(json.dumps(_to_json_safe(scene_seeds), indent=2), encoding='utf-8')
        logger.info("Saved scene_seeds.json")
    except Exception as e: logger.error("Failed to save scene_seeds.json", exc_info=True)

def get_scene_status_text(scenes_list):
    if not scenes_list:
        return "No scenes loaded.", gr.update(interactive=False)

    included_count = sum(1 for s in scenes_list if s.get('status') == 'included')
    total_count = len(scenes_list)

    rejection_counts = Counter()
    for scene in scenes_list:
        if scene.get('status') == 'excluded':
            reasons = scene.get('rejection_reasons')
            if reasons:
                rejection_counts.update(reasons)

    status_text = f"{included_count}/{total_count} scenes included for propagation."

    if rejection_counts:
        reasons_summary = ", ".join([f"{reason}: {count}" for reason, count in rejection_counts.items()])
        status_text += f" (Rejected: {reasons_summary})"

    button_text = f"🔬 Propagate Masks on {included_count} Kept Scenes"
    return status_text, gr.update(value=button_text, interactive=included_count > 0)

def draw_boxes_preview(img, boxes_xyxy, cfg):
    img = img.copy()
    for x1,y1,x2,y2 in boxes_xyxy:
        cv2.rectangle(img, (int(x1),int(y1)), (int(x2),int(y2)),
                      cfg.visualization.bbox_color, cfg.visualization.bbox_thickness)
    return img

def toggle_scene_status(scenes_list, selected_shot_id, new_status, output_folder, logger):
    if selected_shot_id is None or not scenes_list:
        status_text, button_update = get_scene_status_text(scenes_list)
        return scenes_list, status_text, "No scene selected.", button_update

    scene_found = False
    for s in scenes_list:
        if s['shot_id'] == selected_shot_id:
            s['status'], s['manual_status_change'], scene_found = new_status, True, True
            break
    if scene_found:
        save_scene_seeds(scenes_list, output_folder, logger)
        status_text, button_update = get_scene_status_text(scenes_list)
        return (scenes_list, status_text, f"Scene {selected_shot_id} status set to {new_status}.", button_update)
    status_text, button_update = get_scene_status_text(scenes_list)
    return (scenes_list, status_text, f"Could not find scene {selected_shot_id}.", button_update)

# --- Cleaned Scene Recomputation Workflow ---

def _create_analysis_context(config, logger, thumbnail_manager, cuda_available, ana_ui_map_keys, ana_input_components) -> SubjectMasker:
    """
    Factory function to create a fully initialized SubjectMasker from UI state.
    This centralizes context creation and ensures robustness.
    """
    ui_args = dict(zip(ana_ui_map_keys, ana_input_components))

    # --- Defensive Patch for Mismatched UI Args ---
    if 'outputfolder' in ui_args and 'output_folder' not in ui_args:
        ui_args['output_folder'] = ui_args.pop('outputfolder')

    output_folder_str = ui_args.get('output_folder')

    # Defensive fix for mis-mapped booleans or missing values
    if not output_folder_str or isinstance(output_folder_str, bool):
        logger.error(f"Output folder is not valid (was '{output_folder_str}', type: {type(output_folder_str)}). This is likely due to a UI argument mapping error.", component="analysis")
        raise FileNotFoundError(f"Output folder is not valid or does not exist: {output_folder_str}")

    # --- Robust Path Handling ---
    if not Path(output_folder_str).exists():
        raise FileNotFoundError(f"Output folder is not valid or does not exist: {output_folder_str}")
    resolved_outdir = Path(output_folder_str).resolve()
    ui_args['output_folder'] = str(resolved_outdir)

    # Create parameters and initialize all necessary models
    params = AnalysisParameters.from_ui(logger, config, **ui_args)
    models = initialize_analysis_models(params, config, logger, cuda_available)
    frame_map = create_frame_map(resolved_outdir, logger)
    
    if not frame_map:
        raise RuntimeError("Failed to create frame map. Check if frame_map.json exists and is valid.")

    # Return a fully configured SubjectMasker instance
    return SubjectMasker(
        params=params, progress_queue=Queue(), cancel_event=threading.Event(), config=config,
        frame_map=frame_map, face_analyzer=models["face_analyzer"],
        reference_embedding=models["ref_emb"], person_detector=models["person_detector"],
        niqe_metric=None, thumbnail_manager=thumbnail_manager, logger=logger,
        face_landmarker=models["face_landmarker"]
    )

def _recompute_single_preview(scene: dict, masker: SubjectMasker, overrides: dict, thumbnail_manager, logger):
    """
    Recomputes the best frame for a single scene using a pre-built masker and specific overrides.
    Updates the scene dictionary in-place.
    """
    out_dir = Path(masker.params.output_folder)
    best_frame_num = scene.get('best_frame') or scene.get('start_frame')
    if best_frame_num is None:
        raise ValueError(f"Scene {scene.get('shot_id')} has no best frame number.")

    fname = masker.frame_map.get(int(best_frame_num))
    if not fname:
        raise FileNotFoundError(f"Best frame {best_frame_num} not found in project's frame map.")

    thumb_rgb = thumbnail_manager.get(out_dir / "thumbs" / f"{Path(fname).stem}.webp")
    if thumb_rgb is None:
        raise FileNotFoundError(f"Thumbnail for frame {best_frame_num} not found on disk.")

    # Create a temporary config for this specific seed selection run
    seed_config = {**asdict(masker.params), **overrides}
    
    # If the user provides a text prompt in the editor, it's a strong signal
    # to use the text-first seeding strategy for this specific re-computation.
    if overrides.get("text_prompt", "").strip():
        seed_config['primary_seed_strategy'] = "📝 By Text"
        logger.info(f"Recomputing scene {scene.get('shot_id')} with text-first strategy due to override.", extra={'prompt': overrides.get("text_prompt")})

    # Recompute seed and update scene dictionary
    bbox, details = masker.get_seed_for_frame(thumb_rgb, seed_config=seed_config, scene=scene)
    scene['seed_config'].update(overrides)
    scene['seed_result'] = {'bbox': bbox, 'details': details}
    
    # Update metrics that are displayed in the caption
    new_score = details.get('final_score') or details.get('conf') or details.get('dino_conf')
    if new_score is not None:
        scene.setdefault('seed_metrics', {})['score'] = new_score

    # Generate and save a new preview image
    mask = masker.get_mask_for_bbox(thumb_rgb, bbox) if bbox else None
    if mask is not None:
        h, w = mask.shape[:2]; area = (h * w)
        scene['seed_result']['details']['mask_area_pct'] = (np.sum(mask > 0) / area * 100.0) if area > 0 else 0.0

    overlay_rgb = render_mask_overlay(thumb_rgb, mask, 0.6, logger=logger) if mask is not None else masker.draw_bbox(thumb_rgb, bbox)
    previews_dir = out_dir / "previews"
    previews_dir.mkdir(parents=True, exist_ok=True)
    preview_path = previews_dir / f"scene_{int(scene['shot_id']):05d}.jpg"
    try:
        Image.fromarray(overlay_rgb).save(preview_path)
        scene['preview_path'] = str(preview_path)
    except Exception:
        logger.error(f"Failed to save preview for scene {scene['shot_id']}", exc_info=True)

def _wire_recompute_handler(config, logger, thumbnail_manager, scenes, shot_id, outdir, text_prompt, box_thresh, text_thresh,
                            view, ana_ui_map_keys, ana_input_components, cuda_available):
    """
    Orchestrator for the 'Recompute Preview' button. Cleanly builds context and executes logic.
    """
    try:
        # If the DINO text prompt is empty, do nothing.
        if not text_prompt or not text_prompt.strip():
            return scenes, gr.update(), gr.update(), "Enter a text prompt to use advanced seeding."

        # 1. Create the full analysis context from the current UI state
        # We need to combine the specific inputs from the recompute button with the general analysis inputs
        ui_args = dict(zip(ana_ui_map_keys, ana_input_components))
        ui_args['output_folder'] = outdir # This is critical
        
        # The ana_input_components passed to this handler already contain the full UI state,
        # so we can create the masker directly from them.
        masker = _create_analysis_context(config, logger, thumbnail_manager, cuda_available,
                                          ana_ui_map_keys, ana_input_components)

        # 2. Find the target scene and apply overrides
        scene_idx = next((i for i, s in enumerate(scenes) if s.get('shot_id') == shot_id), None)
        if scene_idx is None:
            return scenes, gr.update(), gr.update(), f"Error: Scene {shot_id} not found."

        overrides = {"text_prompt": text_prompt, "box_threshold": float(box_thresh), "text_threshold": float(text_thresh)}
        _recompute_single_preview(scenes[scene_idx], masker, overrides, thumbnail_manager, logger)

        # 3. Persist the changes and update the UI
        save_scene_seeds(scenes, outdir, logger)
        gallery_items, index_map = build_scene_gallery_items(scenes, view, outdir)
        msg = f"Scene {shot_id} preview recomputed successfully with DINO."
        return scenes, gr.update(value=gallery_items), gr.update(value=index_map), msg

    except Exception as e:
        logger.error("Failed to recompute scene preview", exc_info=True)
        gallery_items, index_map = build_scene_gallery_items(scenes, view, outdir)
        return scenes, gr.update(value=gallery_items), gr.update(value=index_map), f"[ERROR] Recompute failed: {str(e)}"

# --- PIPELINE LOGIC ---

def execute_extraction(event: ExtractionEvent, progress_queue: Queue, cancel_event: threading.Event, logger: AppLogger, config: Config, progress=None):
    params_dict = asdict(event)
    if event.upload_video:
        source, dest = params_dict.pop('upload_video'), str(Path(config.paths.downloads) / Path(event.upload_video).name)
        shutil.copy2(source, dest)
        params_dict['source_path'] = dest

    params = AnalysisParameters.from_ui(logger, config, **params_dict)
    tracker = AdvancedProgressTracker(progress, progress_queue, logger, ui_stage_name="Extracting")
    pipeline = EnhancedExtractionPipeline(config, logger, params, progress_queue, cancel_event)

    # The run method now accepts the tracker
    result = pipeline.run(tracker=tracker)

    if result and result.get("done"):
        yield {
            "log": "Extraction complete.",
            "status": f"Output: {result['output_dir']}",
            "extracted_video_path_state": result.get("video_path", ""),
            "extracted_frames_dir_state": result["output_dir"],
            "done": True
        }

def execute_pre_analysis(event: PreAnalysisEvent, progress_queue: Queue, cancel_event: threading.Event, logger: AppLogger,
                         config: Config, thumbnail_manager, cuda_available, progress=None):
    yield {"unified_log": "", "unified_status": "Starting Pre-Analysis..."}
    tracker = AdvancedProgressTracker(progress, progress_queue, logger, ui_stage_name="Pre-Analysis")
    params_dict = asdict(event)
    is_folder_mode = not params_dict.get("video_path")

    # Handle face reference upload before initializing parameters
    final_face_ref_path = params_dict.get('face_ref_img_path')
    if event.face_ref_img_upload:
        ref_upload, dest = params_dict.pop('face_ref_img_upload'), Path(config.paths.downloads) / Path(event.face_ref_img_upload).name
        shutil.copy2(ref_upload, dest)
        params_dict['face_ref_img_path'] = str(dest)
        final_face_ref_path = str(dest)

    params = AnalysisParameters.from_ui(logger, config, **params_dict)
    output_dir = Path(params.output_folder)

    # Save the final resolved config (including the copied face ref path)
    try:
        with (output_dir / "run_config.json").open('w', encoding='utf-8') as f:
            # Use the latest params_dict which has the correct face_ref_img_path
            json.dump({k: v for k, v in params_dict.items() if k != 'face_ref_img_upload'}, f, indent=4)
    except Exception as e:
        logger.error(f"Failed to save run configuration: {e}", exc_info=True)

    logger.info("Loading Models")
    models = initialize_analysis_models(params, config, logger, cuda_available)
    niqe_metric = None
    if not is_folder_mode and params.pre_analysis_enabled and pyiqa:
        # Skip NIQE for YOLO-only mode to save memory
        if params.primary_seed_strategy != "🧑‍🤝‍🧑 Find Prominent Person":
            niqe_metric = pyiqa.create_metric('niqe', device=models['device'])

    masker = SubjectMasker(params, progress_queue, cancel_event, config, face_analyzer=models["face_analyzer"],
                           reference_embedding=models["ref_emb"], person_detector=models["person_detector"],
                           niqe_metric=niqe_metric, thumbnail_manager=thumbnail_manager, logger=logger,
                           face_landmarker=models["face_landmarker"])
    masker.frame_map = masker._create_frame_map(str(output_dir))

    if is_folder_mode:
        logger.info("Starting seed selection for image folder.")
        scenes_path = output_dir / "scenes.json"
        if not scenes_path.exists():
            yield {"log": "[ERROR] scenes.json not found. Run extraction first."}
            return

        with scenes_path.open('r', encoding='utf-8') as f:
            scenes = [Scene(shot_id=i, start_frame=s, end_frame=e) for i, (s, e) in enumerate(json.load(f))]

        tracker.start(len(scenes), desc="Selecting seeds for images")
        previews_dir = output_dir / "previews"
        previews_dir.mkdir(exist_ok=True)

        for scene in scenes:
            if cancel_event.is_set(): break
            tracker.step(1, desc=f"Image {scene.shot_id}")

            scene.best_frame = scene.start_frame
            fname = masker.frame_map.get(scene.best_frame)
            if not fname: continue

            thumb_rgb = thumbnail_manager.get(output_dir / "thumbs" / f"{Path(fname).stem}.webp")
            if thumb_rgb is None: continue

            bbox, details = masker.get_seed_for_frame(thumb_rgb, seed_config=params)
            scene.seed_result = {'bbox': bbox, 'details': details}

            mask = masker.get_mask_for_bbox(thumb_rgb, bbox) if (bbox and params.enable_subject_mask) else None
            if mask is not None:
                h, w = mask.shape[:2]
                scene.seed_result['details']['mask_area_pct'] = (np.sum(mask > 0) / (h * w)) * 100 if h * w > 0 else 0.0

            overlay_rgb = render_mask_overlay(thumb_rgb, mask, 0.6, logger=logger) if mask is not None else masker.draw_bbox(thumb_rgb, bbox)

            preview_path = previews_dir / f"scene_{scene.shot_id:05d}.jpg"
            Image.fromarray(overlay_rgb).save(preview_path)
            scene.preview_path = str(preview_path)
            scene.status = 'included'

        save_scene_seeds([asdict(s) for s in scenes], str(output_dir), logger)
        tracker.done_stage("Seed selection complete")

        yield {
            "log": "Seed selection for image folder complete.",
            "scenes": [asdict(s) for s in scenes],
            "output_dir": str(output_dir),
            "done": True,
            "seeding_results_column": gr.update(visible=True),
            "propagation_group": gr.update(visible=True),
        }
        return

    scenes_path = output_dir / "scenes.json"
    if not scenes_path.exists():
        yield {"log": "[ERROR] scenes.json not found. Run extraction with scene detection."}
        return
    with scenes_path.open('r', encoding='utf-8') as f: scenes = [Scene(shot_id=i, start_frame=s, end_frame=e) for i, (s, e) in enumerate(json.load(f))]

    video_info = VideoManager.get_video_info(params.video_path)
    totals = estimate_totals(params, video_info, scenes)
    tracker.start(totals["pre_analysis"], desc="Analyzing scenes")

    def pre_analysis_task():
        logger.info(f"Pre-analyzing {len(scenes)} scenes")
        previews_dir = output_dir / "previews"
        previews_dir.mkdir(exist_ok=True)
        for i, scene in enumerate(scenes):
            if cancel_event.is_set(): break
            tracker.step(1, desc=f"Scene {scene.shot_id}")
            if not scene.best_frame: masker._select_best_frame_in_scene(scene, str(output_dir))
            fname = masker.frame_map.get(scene.best_frame)
            if not fname: continue
            thumb_rgb = thumbnail_manager.get(output_dir / "thumbs" / f"{Path(fname).stem}.webp")
            if thumb_rgb is None: continue
            bbox, details = masker.get_seed_for_frame(thumb_rgb, seed_config=scene.seed_config or params, scene=scene)
            scene.seed_result = {'bbox': bbox, 'details': details}
            mask = masker.get_mask_for_bbox(thumb_rgb, bbox) if bbox else None
            if mask is not None:
                h, w = mask.shape[:2]
                scene.seed_result['details']['mask_area_pct'] = (np.sum(mask > 0) / (h * w)) * 100 if h * w > 0 else 0.0
            overlay_rgb = render_mask_overlay(thumb_rgb, mask, 0.6, logger=logger) if mask is not None else masker.draw_bbox(thumb_rgb, bbox)
            
            preview_path = previews_dir / f"scene_{scene.shot_id:05d}.jpg"
            try:
                Image.fromarray(overlay_rgb).save(preview_path)
                scene.preview_path = str(preview_path)
            except Exception as e:
                logger.error(f"Failed to save preview for scene {scene.shot_id}", exc_info=True)

            if scene.status == 'pending': scene.status = 'included'

        tracker.done_stage("Pre-analysis complete")
        return {"done": True, "scenes": [asdict(s) for s in scenes]}

    result = pre_analysis_task()
    if result.get("done"):
        final_yield = {"log": "Pre-analysis complete.", "status": f"{len(result['scenes'])} scenes found.",
               "scenes": result['scenes'], "output_dir": str(output_dir), "done": True}
        if final_face_ref_path:
            final_yield['final_face_ref_path'] = final_face_ref_path
        yield final_yield

def validate_session_dir(path: str | Path) -> tuple[Path | None, str | None]:
    try:
        p = Path(path).expanduser().resolve()
        return (p if p.exists() and p.is_dir() else None,
                None if p.exists() and p.is_dir() else f"Session directory does not exist: {p}")
    except Exception as e:
        return None, f"Invalid session path: {e}"


def execute_session_load(
    app_ui,
    event: SessionLoadEvent,
    logger: AppLogger,
    config: Config,
    thumbnail_manager,
):
    if not event.session_path or not event.session_path.strip():
        logger.error("No session path provided.", component="session_loader")
        yield {"log": "[ERROR] Please enter a path to a session directory.", "status": "Session load failed."}
        return

    session_path, error = validate_session_dir(event.session_path)
    if error:
        logger.error(f"Invalid session path provided: {event.session_path}", component="session_loader")
        yield {"log": f"[ERROR] {error}", "status": "Session load failed."}
        return

    config_path = session_path / "run_config.json"
    scene_seeds_path = session_path / "scene_seeds.json"
    metadata_path = session_path / "metadata.jsonl"

    def _resolve_output_dir(base: Path, output_folder: str | None) -> Path | None:
        if not output_folder:
            return None
        try:
            p = Path(output_folder)
            # If the given path already exists (absolute or relative to CWD), use it as-is.
            if p.exists():
                return p.resolve()
            # Otherwise, resolve relative to the session directory.
            if not p.is_absolute():
                resolved = (base / p).resolve()
                return resolved
            return p
        except Exception:
            return None

    with logger.operation("Load Session", component="session_loader"):
        # Stage 1: Load config
        logger.info("Loading config")
        if not config_path.exists():
            msg = f"Session load failed: run_config.json not found in {session_path}"
            logger.error(msg, component="session_loader")
            yield {
                "log": f"[ERROR] Could not find 'run_config.json' in the specified directory: {session_path}",
                "status": "Session load failed."
            }
            return

        try:
            with open(config_path, "r", encoding="utf-8") as f:
                run_config = json.load(f)
        except json.JSONDecodeError as e:
            msg = f"run_config.json is invalid JSON: {e}"
            logger.error(msg, component="session_loader", error_type=type(e).__name__)
            yield {"log": f"[ERROR] {msg}", "status": "Session load failed."}
            return

        output_dir = _resolve_output_dir(session_path, run_config.get("output_folder"))
        # If resolution failed or points to a non-existent place, trust the session directory the user entered.
        if output_dir is None or not output_dir.exists():
            output_dir = session_path
            logger.warning("Output folder missing or invalid; defaulting to session directory.", component="session_loader")


        # Prepare initial UI updates from config
        updates = {
            "source_input": gr.update(value=run_config.get("source_path", "")),
            "max_resolution": gr.update(value=run_config.get("max_resolution", "1080")),
            "thumb_megapixels_input": gr.update(value=run_config.get("thumb_megapixels", 0.5)),
            "ext_scene_detect_input": gr.update(value=run_config.get("scene_detect", True)),
            "method_input": gr.update(value=run_config.get("method", "scene")),
            "pre_analysis_enabled_input": gr.update(value=run_config.get("pre_analysis_enabled", True)),
            "pre_sample_nth_input": gr.update(value=run_config.get("pre_sample_nth", 1)),
            "enable_face_filter_input": gr.update(value=run_config.get("enable_face_filter", False)),
            "face_model_name_input": gr.update(value=run_config.get("face_model_name", "buffalo_l")),
            "face_ref_img_path_input": gr.update(value=run_config.get("face_ref_img_path", "")),
            "text_prompt_input": gr.update(value=run_config.get("text_prompt", "")),
            "seed_strategy_input": gr.update(value=run_config.get("seed_strategy", "Largest Person")),
            "person_detector_model_input": gr.update(value=run_config.get("person_detector_model", "yolo11x.pt")),
            "dam4sam_model_name_input": gr.update(value=run_config.get("dam4sam_model_name", "sam21pp-T")),
            "enable_dedup_input": gr.update(value=run_config.get("enable_dedup", False)),
            "extracted_video_path_state": run_config.get("video_path", ""),
            "extracted_frames_dir_state": str(output_dir),
            # Ensure the state carries an absolute, normalized path for downstream steps
            "analysis_output_dir_state": str(Path(str(output_dir)).resolve()),
        }

        # Stage 2: Load scenes
        logger.info("Load scenes")
        scenes_as_dict: list[dict[str, Any]] = []
        scenes_json_path = session_path / "scenes.json"

        if scenes_json_path.exists():
            try:
                with open(scenes_json_path, "r", encoding="utf-8") as f:
                    scene_ranges = json.load(f)
                scenes_as_dict = [
                    {"shot_id": i, "start_frame": s, "end_frame": e}
                    for i, (s, e) in enumerate(scene_ranges)
                ]
                logger.info(f"Loaded {len(scenes_as_dict)} scene ranges from scenes.json")
            except Exception as e:
                logger.error(f"Failed to parse scenes.json: {e}", component="session_loader")
                # Yield an error if base scene structure can't be loaded
                yield {"log": f"[ERROR] Failed to read scenes.json: {e}", "status": "Session load failed."}
                return

        if scene_seeds_path.exists():
            try:
                with open(scene_seeds_path, "r", encoding="utf-8") as f:
                    scenes_from_file = json.load(f)
                
                # Create a lookup for faster merging
                seeds_lookup = {int(k): v for k, v in scenes_from_file.items()}
                
                # Merge data into the scenes_as_dict
                for scene in scenes_as_dict:
                    shot_id = scene.get("shot_id")
                    if shot_id in seeds_lookup:
                        rec = seeds_lookup[shot_id]
                        rec['best_frame'] = rec.get('best_frame', rec.get('best_seed_frame'))
                        scene.update(rec)

                # Auto-include missing scene statuses on load (set to "included" as approved)
                for s in scenes_as_dict:
                    s.setdefault("status", "included")

                logger.info(f"Merged data for {len(seeds_lookup)} scenes from {scene_seeds_path}", component="session_loader")
            except Exception as e:
                logger.warning(f"Failed to parse or merge scene_seeds.json: {e}", component="session_loader", error_type=type(e).__name__)

        # Stage 3: Load previews (with cap and fallback)
        logger.info("Load previews")

        if scenes_as_dict and output_dir:
            status_text, button_update = get_scene_status_text(scenes_as_dict)
            updates.update({
                "scenes_state": scenes_as_dict,
                "propagate_masks_button": button_update,
                "seeding_results_column": gr.update(visible=True),
                "propagation_group": gr.update(visible=True),
                "scene_filter_status": status_text,
                "scene_face_sim_min_input": gr.update(
                    visible=any((s.get("seed_metrics") or {}).get("best_face_sim") is not None for s in (scenes_as_dict or []))
                ),
            })

            # Initialize scene gallery for loaded session
            gallery_items, index_map = build_scene_gallery_items(scenes_as_dict, "Kept", str(output_dir))
            updates.update({
                "scene_gallery": gr.update(value=gallery_items),
                "scene_gallery_index_map_state": index_map
            })

        # Enable filtering if metadata exists
        if metadata_path.exists():
            updates.update({
                "analysis_metadata_path_state": str(metadata_path),
                "filtering_tab": gr.update(interactive=True),
            })
            logger.info(
                f"Found analysis metadata at {metadata_path}. Filtering tab enabled.",
                component="session_loader",
            )

        # Always finalize successfully if we got here
        # Add metric compute flags to the updates dictionary
        for metric in app_ui.ana_ui_map_keys:
            if metric.startswith('compute_'):
                updates[metric] = gr.update(value=run_config.get(metric, True))

        updates.update({
            "log": f"Successfully loaded session from: {session_path}",
            "status": "... Session loaded. You can now proceed from where you left off.",
            "main_tabs": gr.update(selected=3)
        })
        yield updates

        # Follow-up gallery initialization
        if scenes_as_dict and output_dir:
            yield {
                "scene_gallery": gr.update(value=gallery_items),
                "scene_gallery_index_map_state": index_map
            }

def execute_propagation(event: PropagationEvent, progress_queue: Queue, cancel_event: threading.Event, logger: AppLogger,
                        config: Config, thumbnail_manager, cuda_available, progress=None):
    params = AnalysisParameters.from_ui(logger, config, **asdict(event.analysis_params))
    is_folder_mode = not params.video_path

    if is_folder_mode:
        # In folder mode, "propagation" is actually the full analysis step.
        scenes_to_process = [Scene(**{k: v for k, v in s.items() if k in {f.name for f in fields(Scene)}}) for s in event.scenes]
    else:
        # In video mode, we filter for included scenes.
        scene_fields = {f.name for f in fields(Scene)}
        scenes_to_process = [
            Scene(**{k: v for k, v in s.items() if k in scene_fields})
            for s in event.scenes if s.get('status') == 'included'
        ]

    if not scenes_to_process:
        yield {"log": "No scenes were included for processing.", "status": "Skipped."}
        return

    tracker = AdvancedProgressTracker(progress, progress_queue, logger, ui_stage_name="Analysis")

    if is_folder_mode:
        # The number of steps is just the number of images to analyze.
        tracker.start(len(scenes_to_process), desc="Analyzing Images")
    else:
        video_info = VideoManager.get_video_info(params.video_path)
        totals = estimate_totals(params, video_info, scenes_to_process)
        total_steps = totals.get("propagation", 0) + len(scenes_to_process) # Propagation + analysis
        tracker.start(total_steps, desc="Propagating Masks & Analyzing")

    pipeline = AnalysisPipeline(
        config=config,
        logger=logger,
        params=params,
        progress_queue=progress_queue,
        cancel_event=cancel_event,
        thumbnail_manager=thumbnail_manager
    )

    result = pipeline.run_full_analysis(scenes_to_process, tracker=tracker)

    if result and result.get("done"):
        # Verify that masks were actually created
        masks_dir = Path(result['output_dir']) / "masks"
        mask_files = list(masks_dir.glob("*.png")) if masks_dir.exists() else []

        if not mask_files:
            yield {"log": "❌ Propagation failed - no masks were generated. Check DAM4SAM initialization.",
                    "status": "Failed", "done": False}
            return

        yield {"log": f"✅ Propagation complete. Generated {len(mask_files)} masks.",
                "status": f"Output at {result['output_dir']}", "output_dir": result['output_dir'], "done": True}
    else:
        yield {"log": "❌ Propagation failed - pipeline returned no results.",
                "status": "Failed", "done": False}

def execute_analysis(event: PropagationEvent, progress_queue: Queue, cancel_event: threading.Event, logger: AppLogger,
                     config: Config, thumbnail_manager, cuda_available, progress=None):
    params = AnalysisParameters.from_ui(logger, config, **asdict(event.analysis_params))
    scenes_to_process = [Scene(**{k: v for k, v in s.items() if k in {f.name for f in fields(Scene)}}) for s in event.scenes if s.get('status') == 'included']
    if not scenes_to_process:
        yield {"log": "No scenes to analyze.", "status": "Skipped."}
        return

    video_info = VideoManager.get_video_info(params.video_path)
    totals = estimate_totals(params, video_info, scenes_to_process)
    tracker = AdvancedProgressTracker(progress, progress_queue, logger, ui_stage_name="Analyzing")
    tracker.start(sum(s.end_frame - s.start_frame for s in scenes_to_process), desc="Analyzing Frames")

    pipeline = AnalysisPipeline(config, logger, params, progress_queue, cancel_event, thumbnail_manager)
    result = pipeline.run_analysis_only(scenes_to_process, tracker=tracker)

    if result and result.get("done"):
        yield {"log": "Analysis complete.", "status": f"Metadata saved to {result['metadata_path']}",
               "output_dir": result['output_dir'], "metadata_path": result['metadata_path'], "done": True}

# --- Scene gallery helpers (module-level) ---
def scene_matches_view(scene: dict, view: str) -> bool:
    status = scene.get('status', 'pending')
    if view == "All":
        return status in ("included", "excluded", "pending")
    if view == "Kept":
        return status == "included"
    if view == "Rejected":
        return status == "excluded"
    return False

def scene_caption(s: dict) -> str:
    shot = s.get('shot_id', '?')
    start_f = s.get('start_frame', '?')
    end_f = s.get('end_frame', '?')
    metrics = s.get('seed_metrics', {}) or {}
    face = metrics.get('best_face_sim')
    conf = metrics.get('score')
    mask = (s.get('seed_result', {}).get('details', {}) or {}).get('mask_area_pct')
    bits = [f"Scene {shot} [{start_f}-{end_f}]"]
    if s.get('is_overridden', False):
        bits[0] += " ✏️"
    else:
        bits[0] += " 🤖"
    if conf is not None: bits.append(f"conf {conf:.2f}")
    if face is not None: bits.append(f"face {face:.2f}")
    if mask is not None: bits.append(f"mask {mask:.1f}%")
    return " | ".join(bits)

def scene_thumb(s: dict, output_dir: str) -> str | None:
    p = s.get('preview_path')
    if p and os.path.isfile(p):
        return p
    shot_id = s.get('shot_id')
    if shot_id is not None:
        candidate = os.path.join(output_dir, "previews", f"scene_{int(shot_id):05d}.jpg")
        if os.path.isfile(candidate):
            return candidate
    return None

def build_scene_gallery_items(scenes: list[dict], view: str, output_dir: str):
    items: list[tuple[str | None, str]] = []
    index_map: list[int] = []
    if not scenes:
        return [], []

    previews_dir = Path(output_dir) / "previews"
    previews_dir.mkdir(parents=True, exist_ok=True)

    indexed_scenes = sorted(list(enumerate(scenes)), key=lambda x: x[1].get('shot_id', 0))

    for original_index, s in indexed_scenes:
        if not scene_matches_view(s, view):
            continue

        img_path = scene_thumb(s, output_dir)
        if img_path is None:
            continue

        if s.get('is_overridden', False):
            thumb_img_np = cv2.imread(img_path)
            if thumb_img_np is not None:
                badged_thumb = create_scene_thumbnail_with_badge(thumb_img_np, original_index, True)

                # Save the modified thumbnail to a new file
                shot_id = s.get('shot_id', original_index)
                override_preview_path = previews_dir / f"scene_{shot_id:05d}_override.jpg"
                cv2.imwrite(str(override_preview_path), badged_thumb)
                img_path = str(override_preview_path)

        cap = scene_caption(s)
        items.append((img_path, cap))
        index_map.append(original_index)

    return items, index_map
def create_scene_thumbnail_with_badge(scene_img, scene_index, is_overridden):
    """Add visual indicator to scene thumbnail if manually overridden."""
    thumb = scene_img.copy()
    h, w = thumb.shape[:2]

    if is_overridden:
        # Add teal border (4px thick)
        border_color = (33, 128, 141)  # var(--color-teal-500)
        cv2.rectangle(thumb, (0, 0), (w-1, h-1), border_color, 4)

        # Add "✏️" emoji badge in top-right corner
        badge_size = int(min(w, h) * 0.15)  # 15% of smallest dimension
        badge_pos = (w - badge_size - 5, 5)

        # Draw white circle background for badge
        cv2.circle(thumb,
                    (badge_pos[0] + badge_size//2, badge_pos[1] + badge_size//2),
                   badge_size//2, (255, 255, 255), -1)

        # Add text "✏" (pencil as ASCII alternative)
        font = cv2.FONT_HERSHEY_SIMPLEX
        cv2.putText(thumb, "E", badge_pos, font, 0.5, border_color, 2)

    return thumb


# --- UI ---

class AppUI:
    def __init__(self, config: 'Config', logger: 'AppLogger', progress_queue: Queue,
                 cancel_event: threading.Event, thumbnail_manager: 'ThumbnailManager'):
        self.config = config
        self.logger = logger
        self.progress_queue = progress_queue
        self.cancel_event = cancel_event
        self.thumbnail_manager = thumbnail_manager
        self.components, self.cuda_available = {}, torch.cuda.is_available()
        self.ext_ui_map_keys = ['source_path', 'upload_video', 'method', 'interval', 'nth_frame', 'fast_scene',
                                'max_resolution', 'thumb_megapixels', 'scene_detect']
        self.ana_ui_map_keys = [
            'output_folder', 'video_path', 'resume', 'enable_face_filter', 'face_ref_img_path', 'face_ref_img_upload',
            'face_model_name', 'enable_subject_mask', 'dam4sam_model_name', 'person_detector_model', 'best_frame_strategy',
            'scene_detect', 'text_prompt', 'box_threshold', 'text_threshold', 'min_mask_area_pct',
            'sharpness_base_scale', 'edge_strength_base_scale', 'gdino_config_path', 'gdino_checkpoint_path',
            'pre_analysis_enabled', 'pre_sample_nth', 'primary_seed_strategy',
            'compute_quality_score', 'compute_sharpness', 'compute_edge_strength', 'compute_contrast',
            'compute_brightness', 'compute_entropy', 'compute_eyes_open', 'compute_yaw', 'compute_pitch',
            'compute_face_sim', 'compute_subject_mask_area', 'compute_niqe', 'compute_phash'
        ]
        self.session_load_keys = ['unified_log', 'unified_status', 'progress_details', 'cancel_button', 'pause_button',
                                  'source_input', 'max_resolution', 'thumb_megapixels_input', 'ext_scene_detect_input',
                                  'method_input', 'pre_analysis_enabled_input', 'pre_sample_nth_input', 'enable_face_filter_input',
                                  'face_ref_img_path_input', 'text_prompt_input', 'best_frame_strategy_input',
                                  'person_detector_model_input', 'dam4sam_model_name_input', 'extracted_video_path_state',
                                  'extracted_frames_dir_state', 'analysis_output_dir_state', 'analysis_metadata_path_state', 'scenes_state',
                                  'propagate_masks_button', 'seeding_results_column', 'propagation_group',
                                  'scene_filter_status', 'scene_face_sim_min_input', 'filtering_tab',
                                  'scene_gallery', 'scene_gallery_index_map_state']

    def build_ui(self):
        css = """.gradio-gallery { overflow-y: hidden !important; }
.plot-and-slider-column { max-width: 560px !important; margin: auto; } .scene-editor { border: 1px solid #444; padding: 10px; border-radius: 5px; } .log-container > .gr-utils-error { display: none !important; } .progress-details { font-size: 1rem !important; color: #333 !import ant; font-weight: 500; padding: 8px 0; } .gr-progress .progress { height: 28px !important; }"""
        with gr.Blocks(theme=gr.themes.Default(), css=css) as demo:
            self._build_header()
            with gr.Accordion("🔄 resume previous Session", open=False):
                with gr.Row():
                    self._create_component('session_path_input', 'textbox', {'label': "Load previous run", 'placeholder': "Path to a previous run's output folder..."})
                    self._create_component('load_session_button', 'button', {'value': "📂 Load Session"})
                    self._create_component('save_config_button', 'button', {'value': "💾 Save Current Config"})
            with gr.Accordion("⚙️ System Diagnostics", open=False):
                self._create_component('run_diagnostics_button', 'button', {'value': "Run System Diagnostics"})
            self._build_main_tabs()
            self._build_footer()
            self._create_event_handlers()
        return demo

    def _get_comp(self, name):
        return self.components.get(name)

    def _create_component(self, name, comp_type, kwargs):
        comp_map = {'button': gr.Button, 'textbox': gr.Textbox, 'dropdown': gr.Dropdown, 'slider': gr.Slider, 'checkbox': gr.Checkbox,
                    'file': gr.File, 'radio': gr.Radio, 'gallery': gr.Gallery, 'plot': gr.Plot, 'markdown': gr.Markdown, 'html': gr.HTML, 'number': gr.Number, 'cbg': gr.CheckboxGroup, 'image': gr.Image}
        self.components[name] = comp_map[comp_type](**kwargs)
        return self.components[name]

    def _build_header(self):
        gr.Markdown("# 🎬 Frame Extractor & Analyzer v2.0")
        if not self.cuda_available: gr.Markdown("⚠️ **CPU Mode** — GPU-dependent features are disabled or will be slow.")

    def _build_main_tabs(self):
        with gr.Tabs() as main_tabs:
            self.components['main_tabs'] = main_tabs
            with gr.Tab("📹 1. Frame Extraction", id=0):
                self._create_extraction_tab()
            with gr.Tab("👩🏼‍🦰 2. Define Subject", id=1) as define_subject_tab:
                self.components['define_subject_tab'] = define_subject_tab
                self._create_define_subject_tab()
            with gr.Tab("🎞️ 3. Scene Selection", id=2) as scene_selection_tab:
                self.components['scene_selection_tab'] = scene_selection_tab
                self._create_scene_selection_tab()
            with gr.Tab("📝 4. Metrics", id=3) as metrics_tab:
                self.components['metrics_tab'] = metrics_tab
                self._create_metrics_tab()
            with gr.Tab("📊 5. Filtering & Export", id=4) as filtering_tab:
                self.components['filtering_tab'] = filtering_tab
                self._create_filtering_tab()

    def _build_footer(self):
        with gr.Row():
            with gr.Column(scale=2): self._create_component('unified_log', 'textbox', {'label': "📋 Processing Log", 'lines': 10, 'interactive': False, 'autoscroll': True})
            with gr.Column(scale=1):
                self._create_component('unified_status', 'textbox', {'label': "📊 Status Summary", 'lines': 2, 'interactive': False})

    def _create_extraction_tab(self):
        gr.Markdown("### Step 1: Provide a Video Source")
        with gr.Row():
            with gr.Column(scale=2): self._create_component('source_input', 'textbox', {'label': "Video URL or Local Path", 'placeholder': "Enter YouTube URL or local video file path", 'info': "The application can download videos directly from YouTube or use a video file you have on your computer."})
            with gr.Column(scale=1): self._create_component('max_resolution', 'dropdown', {'choices': self.config.choices.max_resolution, 'value': self.config.ui_defaults.max_resolution, 'label': "Max Download Resolution", 'info': "For YouTube videos, select the maximum resolution to download. 'Maximum available' will get the best quality possible."})
        self._create_component('upload_video_input', 'file', {'label': "Or Upload a Video File", 'file_types': ["video"], 'type': "filepath"})
        gr.Markdown("---"); gr.Markdown("### Step 2: Configure Extraction Method")

        with gr.Group(visible=True) as thumbnail_group:
            self.components['thumbnail_group'] = thumbnail_group
            gr.Markdown("**Thumbnail Extraction:** This is the fastest and most efficient way to process your video. It quickly extracts low-resolution, lightweight thumbnails for every frame. This allows you to perform scene analysis, find the best shots, and select your desired frames *before* extracting the final, full-resolution images. This workflow saves significant time and disk space.")
            with gr.Accordion("Advanced Settings", open=False):
                self._create_component('thumb_megapixels_input', 'slider', {
                    'label': "Thumbnail Size (MP)", 'minimum': 0.1, 'maximum': 2.0, 'step': 0.1,
                    'value': self.config.ui_defaults.thumb_megapixels,
                    'info': "Controls the resolution of the extracted thumbnails. Higher values create larger, more detailed thumbnails but increase extraction time and disk usage. 0.5 MP is a good balance for most videos."
                })
                self._create_component('ext_scene_detect_input', 'checkbox', {
                    'label': "Use Scene Detection",
                    'value': self.config.ui_defaults.scene_detect,
                    'info': "Automatically detects scene changes in the video. This is highly recommended as it groups frames into logical shots, making it much easier to find the best content in the next step."
                })
                self._create_component('method_input', 'dropdown', {
                    'choices': self.config.choices.method,
                    'value': self.config.ui_defaults.method,
                    'label': "Frame Selection Method",
                    'info': """
                        - **Keyframes:** Extracts only the keyframes (I-frames). Good for a quick summary.
                        - **Interval:** Extracts one frame every X seconds.
                        - **Every Nth Frame:** Extracts one frame every N decoded frames.
                        - **Nth + Keyframes:** Keeps keyframes plus frames at a regular cadence.
                        - **All:** Extracts every single frame. (Warning: massive disk usage and time)."""
                })
                self._create_component('interval_input', 'textbox', {
                    'label': "Interval (seconds)",
                    'value': self.config.ui_defaults.interval,
                    'visible': self.config.ui_defaults.method == 'interval'
                })
                self._create_component('nth_frame_input', 'textbox', {
                    'label': "N-th Frame Value",
                    'value': self.config.ui_defaults.nth_frame,
                    'visible': self.config.ui_defaults.method in ['every_nth_frame', 'nth_plus_keyframes']
                })
                self._create_component('fast_scene_input', 'checkbox', {
                    'label': "Fast Scene Detect (Lower Quality)",
                    'info': "Uses a faster but less precise algorithm for scene detection.",
                    'visible': False
                })


        gr.Markdown("---"); gr.Markdown("### Step 3: Start Extraction")
        self.components.update({'start_extraction_button': gr.Button("🚀 Start Extraction", variant="primary")})

    def _create_define_subject_tab(self):
        with gr.Row():
            with gr.Column(scale=1):
                gr.Markdown("### 🎯 Step 1: Choose Your Seeding Strategy")
                gr.Markdown(""" This step analyzes each scene to find the best frame and automatically detects people using YOLO.  The system will: 1. Find the highest quality frame in each scene 2. Detect all people in that frame   3. Select the best subject based on your chosen strategy 4. Generate a preview with the subject highlighted """)
                self._create_component('primary_seed_strategy_input', 'radio', {'choices': self.config.choices.primary_seed_strategy, 'value': self.config.ui_defaults.primary_seed_strategy, 'label': "Primary Best-Frame Selection Strategy", 'info': "Select the main method for identifying the subject in each scene. This initial identification is called the 'best-frame selection'."})
                with gr.Group(visible="By Face" in self.config.ui_defaults.primary_seed_strategy or "Fallback" in self.config.ui_defaults.primary_seed_strategy) as face_seeding_group:
                    self.components['face_seeding_group'] = face_seeding_group
                    gr.Markdown("#### 👤 Configure Face Selection"); gr.Markdown("This strategy prioritizes finding a specific person. Upload a clear, frontal photo of the person you want to track. The system will analyze each scene to find the frame where this person is most clearly visible and use it as the starting point (the 'best frame').")
                    with gr.Row():
                        self._create_component('face_ref_img_upload_input', 'file', {'label': "Upload Face Reference Image", 'type': "filepath"})
                        with gr.Column():
                            self._create_component('face_ref_img_path_input', 'textbox', {'label': "Or provide a local file path"})
                            self._create_component('enable_face_filter_input', 'checkbox', {'label': "Enable Face Similarity (must be checked for face selection)", 'value': self.config.ui_defaults.enable_face_filter, 'interactive': True, 'visible': "By Face" in self.config.ui_defaults.primary_seed_strategy or "Fallback" in self.config.ui_defaults.primary_seed_strategy})
                with gr.Group(visible="By Text" in self.config.ui_defaults.primary_seed_strategy or "Fallback" in self.config.ui_defaults.primary_seed_strategy) as text_seeding_group:
                    self.components['text_seeding_group'] = text_seeding_group
                    gr.Markdown("#### 📝 Configure Text Selection"); gr.Markdown("This strategy uses a text description to find the subject. It's useful for identifying objects, or people described by their clothing or appearance when a reference photo isn't available.")
                    with gr.Accordion("🔬 Advanced Detection (GroundingDINO)", open=True):
                        gr.Markdown("Use GroundingDINO for text-based object detection with custom prompts.")
                        self._create_component('text_prompt_input', 'textbox', {'label': "Text Prompt", 'placeholder': "e.g., 'a woman in a red dress'", 'value': self.config.ui_defaults.text_prompt, 'info': "Describe the main subject to find the best frame (e.g., 'player wearing number 10', 'person in the green shirt')."})
                        with gr.Row():
                            self._create_component('box_threshold', 'slider', {'minimum': 0.0, 'maximum': 1.0, 'value': self.config.grounding_dino_params.box_threshold, 'label': "Box Threshold"})
                            self._create_component('text_threshold', 'slider', {'minimum': 0.0, 'maximum': 1.0, 'value': self.config.grounding_dino_params.text_threshold, 'label': "Text Threshold"})
                with gr.Group(visible="Prominent Person" in self.config.ui_defaults.primary_seed_strategy) as auto_seeding_group:
                    self.components['auto_seeding_group'] = auto_seeding_group
                    gr.Markdown("#### 🧑‍🤝‍🧑 Configure Prominent Person Selection"); gr.Markdown("This is a simple, fully automatic mode. It uses an object detector (YOLO) to find all people in the scene and then selects one based on a simple rule, like who is largest or most central. It's fast but less precise, as it doesn't use face identity or text descriptions.")
                    self._create_component('best_frame_strategy_input', 'dropdown', {'choices': self.config.choices.seed_strategy, 'value': "Largest Person", 'label': "Selection Method", 'info': "'Largest' picks the person with the biggest bounding box. 'Center-most' picks the person closest to the center. 'Highest Confidence' selects the person with the highest detection confidence. 'Tallest Person' prefers subjects that are standing. 'Area x Confidence' balances size and confidence. 'Rule-of-Thirds' prefers subjects near the thirds lines. 'Edge-avoiding' avoids subjects near the frame's edge. 'Balanced' provides a good mix of area, confidence, and edge-avoidance. 'Best Face' selects the person with the highest quality face detection."})
                self._create_component('person_radio', 'radio', {'label': "Select Person", 'choices': [], 'visible': False})
                with gr.Accordion("Advanced Settings", open=False):
                    gr.Markdown("These settings control the underlying models and analysis parameters. Adjust them only if you understand their effect.")
                    self._create_component('pre_analysis_enabled_input', 'checkbox', {'label': 'Enable Pre-Analysis to find best frame', 'value': self.config.ui_defaults.pre_analysis_enabled, 'info': "Analyzes a subset of frames in each scene to automatically find the highest quality frame to use as the 'best frame' for masking. Highly recommended."})
                    self._create_component('pre_sample_nth_input', 'number', {'label': 'Sample every Nth thumbnail for pre-analysis', 'value': self.config.ui_defaults.pre_sample_nth, 'interactive': True, 'info': "For faster pre-analysis, check every Nth frame in a scene instead of all of them. A value of 5 is a good starting point."})
                    self._create_component('person_detector_model_input', 'dropdown', {'choices': self.config.choices.person_detector_model, 'value': self.config.ui_defaults.person_detector_model, 'label': "Person Detector Model", 'info': "YOLO Model for finding people. 'x' (large) is more accurate but slower; 's' (small) is much faster but may miss people."})
                    self._create_component('face_model_name_input', 'dropdown', {'choices': self.config.choices.face_model_name, 'value': self.config.ui_defaults.face_model_name, 'label': "Face Recognition Model", 'info': "InsightFace model for face matching. 'l' (large) is more accurate; 's' (small) is faster and uses less memory."})
                    self._create_component('dam4sam_model_name_input', 'dropdown', {'choices': self.config.choices.dam4sam_model_name, 'value': self.config.ui_defaults.dam4sam_model_name, 'label': "Mask Tracking Model", 'info': "The Segment Anything 2 model used for tracking the subject mask across frames. Larger models (L) are more robust but use more VRAM; smaller models (T) are faster."})
                self._create_component('start_pre_analysis_button', 'button', {'value': '🌱 Find & Preview Best Frames', 'variant': 'primary'})
                with gr.Group(visible=False) as propagation_group:
                    self.components['propagation_group'] = propagation_group

    def _create_scene_selection_tab(self):
        with gr.Column(scale=2, visible=False) as seeding_results_column:
                self.components['seeding_results_column'] = seeding_results_column
                gr.Markdown(""" ### 🎭 Step 2: Review & Refine Scene Selection Review the automatically detected subjects and refine the selection if needed. Each scene shows the best frame with the selected subject highlighted. """)
                with gr.Accordion("Scene Filtering", open=True):
                    self._create_component('scene_filter_status', 'markdown', {'value': 'No scenes loaded.'})
                    with gr.Row():
                        self._create_component('scene_mask_area_min_input', 'slider', {'label': "Min Best Frame Mask Area %", 'minimum': 0.0, 'maximum': 100.0, 'value': self.config.min_mask_area_pct, 'step': 0.1})
                        self._create_component('scene_face_sim_min_input', 'slider', {'label': "Min Best Frame Face Sim", 'minimum': 0.0, 'maximum': 1.0, 'value': 0.0, 'step': 0.05, 'visible': False})
                        self._create_component('scene_confidence_min_input', 'slider', {'label': "Min Best Frame Confidence", 'minimum': 0.0, 'maximum': 1.0, 'value': 0.0, 'step': 0.05})


                with gr.Accordion("Scene Gallery", open=True):
                    self._create_component(
                        'scene_gallery_view_toggle',
                        'radio',
                        {
                            'label': "Show",
                            'choices': ["Kept", "Rejected", "All"],
                            'value': "Kept"
                        }
                    )
                    # A gallery to visualize scenes by status
                    self.components['scene_gallery'] = gr.Gallery(
                        label="Scenes",
                        columns=[99999],
                        rows=1,
                        height=560,
                        show_label=True,
                        allow_preview=True,
                        container=True
                    )
                with gr.Accordion("Scene Editor", open=False, elem_classes="scene-editor") as sceneeditoraccordion:
                    self.components["sceneeditoraccordion"] = sceneeditoraccordion
                    self._create_component("sceneeditorstatusmd", "markdown", {"value": "Select a scene to edit."})

                    # YOLO controls are now the primary method
                    with gr.Group() as yolo_seed_group:
                        self.components['yolo_seed_group'] = yolo_seed_group
                        with gr.Row():
                            self._create_component('scene_editor_yolo_subject_id', 'radio', {'label': "Subject ID", 'info': "Select the auto-detected subject to use for seeding.", 'interactive': True})
                        with gr.Column():
                            with gr.Accordion("Advanced Seeding (optional)", open=False):
                                gr.Markdown("Use a text prompt for seeding. This will override the YOLO detection above.")
                                self._create_component("sceneeditorpromptinput", "textbox", {"label": "DINO Text Prompt", "info": "e.g., 'person in a red shirt'"})
                                info_box = "Confidence for detecting an object's bounding box. Higher = fewer, more confident detections."
                                self._create_component("sceneeditorboxthreshinput", "slider", {"label": "Box Thresh", "minimum": 0.0, "maximum": 1.0, "step": 0.05, "info": info_box, "value": self.config.grounding_dino_params.box_threshold})
                                info_text = "Confidence for matching the prompt to an object. Higher = stricter text match."
                                self._create_component("sceneeditortextthreshinput", "slider", {"label": "Text Thresh", "minimum": 0.0, "maximum": 1.0, "step": 0.05, "info": info_text, "value": self.config.grounding_dino_params.text_threshold})
                    with gr.Row():
                        self._create_component("scenerecomputebutton", "button", {"value": "▶️Recompute Preview"})
                        self._create_component("sceneincludebutton", "button", {"value": "✅keep scene"})
                        self._create_component("sceneexcludebutton", "button", {"value": "❌reject scene"})
                        self._create_component("sceneresetbutton", "button", {"value": "🔄 Reset Scene"})

                gr.Markdown("---"); gr.Markdown("### 🔬 Step 3: Propagate Masks"); gr.Markdown("Once you are satisfied with the seeds, propagate the masks to the rest of the frames in the selected scenes.")
                self._create_component('propagate_masks_button', 'button', {'value': '🔬 Propagate Masks on Kept Scenes', 'variant': 'primary', 'interactive': False})

    def _create_metrics_tab(self):
        gr.Markdown("### Step 4: Select Metrics to Compute")
        gr.Markdown("Choose which metrics to calculate during the analysis phase. More metrics provide more filtering options but may increase processing time.")

        with gr.Row():
            with gr.Column():
                self._create_component('compute_quality_score', 'checkbox', {'label': "Quality Score", 'value': True})
                self._create_component('compute_sharpness', 'checkbox', {'label': "Sharpness", 'value': True})
                self._create_component('compute_edge_strength', 'checkbox', {'label': "Edge Strength", 'value': True})
                self._create_component('compute_contrast', 'checkbox', {'label': "Contrast", 'value': True})
                self._create_component('compute_brightness', 'checkbox', {'label': "Brightness", 'value': True})
                self._create_component('compute_entropy', 'checkbox', {'label': "Entropy", 'value': True})
            with gr.Column():
                self._create_component('compute_eyes_open', 'checkbox', {'label': "Eyes Open", 'value': True})
                self._create_component('compute_yaw', 'checkbox', {'label': "Yaw", 'value': True})
                self._create_component('compute_pitch', 'checkbox', {'label': "Pitch", 'value': True})
                self._create_component('compute_face_sim', 'checkbox', {'label': "Face Similarity", 'value': True})
                self._create_component('compute_subject_mask_area', 'checkbox', {'label': "Subject Mask Area", 'value': True})
                self._create_component('compute_niqe', 'checkbox', {'label': "NIQE", 'value': pyiqa is not None, 'interactive': pyiqa is not None, 'info': "Requires 'pyiqa' to be installed."})

        with gr.Accordion("Deduplication Settings", open=True):
            self._create_component('compute_phash', 'checkbox', {'label': "Compute p-hash for Deduplication", 'value': True})
        self.components['start_analysis_button'] = gr.Button("Analyze Selected Frames", variant="primary")


    def _create_analysis_tab(self):
        pass

    def _create_filtering_tab(self):
        with gr.Row():
            with gr.Column(scale=1):
                gr.Markdown("### 🎛️ Filter Controls")
                gr.Markdown("Use these controls to refine your selection of frames. You can set minimum and maximum thresholds for various quality metrics.")
                self._create_component('auto_pctl_input', 'slider', {'label': 'Auto-Threshold Percentile', 'minimum': 1, 'maximum': 99, 'value': self.config.gradio_defaults.auto_pctl_input, 'step': 1, 'info': "Quickly set all 'Min' sliders to a certain percentile of the data. For example, setting this to 75 and clicking 'Apply' will automatically reject the bottom 75% of frames for each metric."})
                with gr.Row():
                    self._create_component('apply_auto_button', 'button', {'value': 'Apply Percentile to Mins'})
                    self._create_component('reset_filters_button', 'button', {'value': "Reset Filters"})
                with gr.Row():
                    self._create_component('expand_all_metrics_button', 'button', {'value': 'Expand All'})
                    self._create_component('collapse_all_metrics_button', 'button', {'value': 'Collapse All'})
                self._create_component('filter_status_text', 'markdown', {'value': "Load an analysis to begin."})
                self.components['metric_plots'], self.components['metric_sliders'], self.components['metric_accs'], self.components['metric_auto_threshold_cbs'] = {}, {}, {}, {}

                with gr.Accordion("Deduplication", open=True, visible=True) as dedup_acc:
                    self.components['metric_accs']['dedup'] = dedup_acc
                    f_def = self.config.filter_defaults.dedup_thresh
                    self._create_component('enable_dedup_input', 'checkbox', {'label': "Enable Deduplication", 'value': self.config.ui_defaults.enable_dedup})
                    self._create_component('dedup_thresh_input', 'slider', {'label': "Similarity Threshold", 'minimum': f_def['min'], 'maximum': f_def['max'], 'value': f_def['default'], 'step': f_def['step'], 'info': "Filters out visually similar frames. A lower value is stricter (more filtering). A value of 0 means only identical images will be removed. Set to -1 to disable."})

                metric_configs = {
                    'quality_score': {'open': True}, 'niqe': {'open': False}, 'sharpness': {'open': True},
                    'edge_strength': {'open': True}, 'contrast': {'open': True}, 'brightness': {'open': False},
                    'entropy': {'open': False}, 'face_sim': {'open': False}, 'mask_area_pct': {'open': False},
                    'eyes_open': {'open': True}, 'yaw': {'open': True}, 'pitch': {'open': True}
                }
                for metric_name, metric_config in metric_configs.items():
                    if not hasattr(self.config.filter_defaults, metric_name): continue
                    f_def = getattr(self.config.filter_defaults, metric_name)
                    with gr.Accordion(metric_name.replace('_', ' ').title(), open=metric_config['open'], visible=False) as acc:
                        self.components['metric_accs'][metric_name] = acc
                        gr.Markdown(self.get_metric_description(metric_name), elem_classes="metric-description")
                        with gr.Column(elem_classes="plot-and-slider-column"):
                            self.components['metric_plots'][metric_name] = self._create_component(f'plot_{metric_name}', 'html', {'visible': True})
                            self.components['metric_sliders'][f"{metric_name}_min"] = self._create_component(f'slider_{metric_name}_min', 'slider', {'label': "Min", 'minimum': f_def['min'], 'maximum': f_def['max'], 'value': f_def.get('default_min', f_def['min']), 'step': f_def['step'], 'interactive': True, 'visible': True})
                            if 'default_max' in f_def: self.components['metric_sliders'][f"{metric_name}_max"] = self._create_component(f'slider_{metric_name}_max', 'slider', {'label': "Max", 'minimum': f_def['min'], 'maximum': f_def['max'], 'value': f_def['default_max'], 'step': f_def['step'], 'interactive': True, 'visible': True})
                            self.components['metric_auto_threshold_cbs'][metric_name] = self._create_component(f'auto_threshold_{metric_name}', 'checkbox', {'label': "Auto-Threshold this metric", 'value': False, 'interactive': True, 'visible': True})

                            if metric_name == "face_sim": self._create_component('require_face_match_input', 'checkbox', {'label': "Reject if no face", 'value': self.config.ui_defaults.require_face_match, 'visible': True, 'info': "If checked, any frame without a detected face that meets the similarity threshold will be rejected."})
            with gr.Column(scale=2):
                with gr.Group(visible=False) as results_group:
                    self.components['results_group'] = results_group
                    gr.Markdown("### 🖼️ Step 2: Review Results")
                    with gr.Row():
                        self._create_component('gallery_view_toggle', 'radio', {'choices': self.config.choices.gallery_view, 'value': "Kept Frames", 'label': "Show in Gallery"})
                        self._create_component('show_mask_overlay_input', 'checkbox', {'label': "Show Mask Overlay", 'value': self.config.gradio_defaults.show_mask_overlay})
                        self._create_component('overlay_alpha_slider', 'slider', {'label': "Overlay Alpha", 'minimum': 0.0, 'maximum': 1.0, 'value': self.config.gradio_defaults.overlay_alpha, 'step': 0.1})
                    self._create_component('results_gallery', 'gallery', {'columns': [4, 6, 8], 'rows': 2, 'height': 'auto', 'preview': True, 'allow_preview': True, 'object_fit': 'contain'})
                with gr.Group(visible=False) as export_group:
                    self.components['export_group'] = export_group
                    gr.Markdown("### 📤 Step 3: Export")
                    self._create_component('export_button', 'button', {'value': "Export Kept Frames", 'variant': "primary"})
                    with gr.Accordion("Export Options", open=True):
                        with gr.Row():
                            self._create_component('enable_crop_input', 'checkbox', {'label': "✂️ Crop to Subject", 'value': self.config.export_options.enable_crop})
                            self._create_component('crop_padding_input', 'slider', {'label': "Padding %", 'value': self.config.export_options.crop_padding})
                        self._create_component('crop_ar_input', 'textbox', {'label': "Crop ARs", 'value': self.config.export_options.crop_ars, 'info': "Comma-separated list (e.g., 16:9, 1:1). The best-fitting AR for each subject's mask will be chosen automatically."})

    def get_all_filter_keys(self):
        return list(asdict(self.config.quality_weights).keys()) + ["quality_score", "face_sim", "mask_area_pct", "eyes_open", "yaw", "pitch"]

    def get_metric_description(self, metric_name):
        descriptions = {
            "quality_score": "A weighted average of all other quality metrics, providing an overall 'goodness' score for the frame.",
            "niqe": "Natural Image Quality Evaluator. A no-reference, opinion-unaware quality score. Lower is generally better, but it's scaled here so higher is better (like other metrics). Tends to favor clean, natural-looking images.",
            "sharpness": "Measures the amount of fine detail and edge clarity. Higher values indicate a sharper, more in-focus image.",
            "edge_strength": "Specifically measures the prominence of edges in the image. It's related to sharpness but focuses more on strong outlines.",
            "contrast": "The difference between the brightest and darkest parts of the image. Very high or very low contrast can be undesirable.",
            "brightness": "The overall lightness or darkness of the image.",
            "entropy": "Measures the amount of 'information' or complexity in the image. A very blurry or plain image will have low entropy.",
            "face_sim": "Face Similarity. How closely the best-detected face in the frame matches the reference face image. Only appears if a reference face is used.",
            "mask_area_pct": "Mask Area Percentage. The percentage of the screen taken up by the subject's mask. Useful for filtering out frames where the subject is too small or distant.",
            "eyes_open": "A score from 0.0 to 1.0 indicating how open the eyes are. A value of 1.0 means the eyes are fully open, and 0.0 means they are fully closed.",
            "yaw": "The rotation of the head around the vertical axis (turning left or right).",
            "pitch": "The rotation of the head around the side-to-side axis (looking up or down)."
        }
        return descriptions.get(metric_name, "No description available.")

    def _create_event_handlers(self):
        self.components.update({'extracted_video_path_state': gr.State(""), 'extracted_frames_dir_state': gr.State(""),
                                'analysis_output_dir_state': gr.State(""), 'analysis_metadata_path_state': gr.State(""),
                                'all_frames_data_state': gr.State([]), 'per_metric_values_state': gr.State({}),
                                'scenes_state': gr.State([]), 'selected_scene_id_state': gr.State(None),
                            'scene_gallery_index_map_state': gr.State([]),
                            'gallery_image_state': gr.State(None),
                            'gallery_shape_state': gr.State(None),
                            'yolo_results_state': gr.State({})})
        self._setup_visibility_toggles(); self._setup_pipeline_handlers(); self._setup_filtering_handlers(); self._setup_bulk_scene_handlers()
        self.components['save_config_button'].click(
            lambda: self.config.save_config('config_dump.json'), [], []
        ).then(lambda: "Configuration saved to config_dump.json", [], self.components['unified_log'])


class EnhancedAppUI(AppUI):
    def __init__(self, config: 'Config', logger: 'AppLogger', progress_queue: Queue,
                 cancel_event: threading.Event, thumbnail_manager: 'ThumbnailManager'):
        super().__init__(config, logger, progress_queue, cancel_event, thumbnail_manager)
        self.app_logger = logger
        self.performance_metrics, self.log_filter_level, self.all_logs = {}, "INFO", []
        self.last_run_args = None

    def _build_footer(self):
        with gr.Row():
            with gr.Column(scale=3):
                self._create_component('unified_log', 'textbox', {'label': '📋 Enhanced Processing Log', 'lines': 15, 'interactive': False, 'autoscroll': True, 'elem_classes': ['log-container']})
                with gr.Row():
                    self._create_component('log_level_filter', 'dropdown', {'choices': self.config.choices.log_level, 'value': 'DEBUG', 'label': 'Log Level Filter', 'scale': 1})
                    self._create_component('clear_logs_button', 'button', {'value': '🗑️ Clear Logs', 'scale': 1})
                    self._create_component('export_logs_button', 'button', {'value': '📥 Export Logs', 'scale': 1})
            with gr.Column(scale=1):
                self._create_component('unified_status', 'html', {'value': self._format_status_display('Idle', 0, 'Ready'),})
                self.components['progress_bar'] = gr.Progress()
                self._create_component('progress_details', 'html', {'value': '', 'elem_classes': ['progress-details']})
                with gr.Row():
                    self._create_component('pause_button', 'button', {'value': '⏸️ Pause', 'interactive': False})
                    self._create_component('cancel_button', 'button', {'value': '⏹️ Cancel', 'interactive': False})

    def _format_metric_card(self, label: str, value: str) -> str: return f"""<div class="metric-card"><div class="metric-value">{value}</div><div class="metric-label">{label}</div></div>"""
    def _format_status_display(self, op: str, prog: float, stage: str) -> str: return f"""<div style="margin: 10px 0;"><h4>{op}</h4><div style="background: #e0e0e0; border-radius: 4px; height: 20px; margin: 5px 0;"><div style="background: #007bff; height: 100%; width: {int(prog*100)}%; border-radius: 4px; transition: width 0.3s ease;"></div></div><div style="font-size: 12px; color: #666;">{stage} - {prog:.1%}</div></div>"""

    def _run_task_with_progress(self, task_func, output_components, progress, *args):
        self.last_run_args = args
        self.cancel_event.clear()
        # Find the tracker instance passed in args
        tracker_instance = next((arg for arg in args if isinstance(arg, AdvancedProgressTracker)), None)
        if tracker_instance:
            tracker_instance.pause_event.set() # Start in a non-paused state

        yield {self.components['cancel_button']: gr.update(interactive=True), self.components['pause_button']: gr.update(interactive=True)}
        op_name = getattr(task_func, '__name__', 'Unknown Task').replace('_wrapper', '')

        with ThreadPoolExecutor(max_workers=1) as executor:
            future = executor.submit(task_func, *args)
            while not future.done():
                if self.cancel_event.is_set(): future.cancel(); break

                if tracker_instance and not tracker_instance.pause_event.is_set():
                    time.sleep(0.2)
                    continue

                try:
                    msg, update_dict = self.progress_queue.get(timeout=0.1), {}
                    if "log" in msg:
                        self.all_logs.append(msg['log'])
                        # This logic can be simplified but is kept for now.
                        if self.log_filter_level.upper() == "DEBUG" or f"[{self.log_filter_level.upper()}]" in msg['log']:
                            update_dict[self.components['unified_log']] = gr.update(value="\n".join([l for l in self.all_logs if self.log_filter_level.upper() == "DEBUG" or f"[{self.log_filter_level.upper()}]" in l][-1000:]))
                    if "progress" in msg:
                        p = ProgressEvent(**msg["progress"])
                        progress(p.fraction, desc=f"{p.stage} ({p.done}/{p.total}) • {p.eta_formatted}")
                        status_html = f"<b>{p.stage}</b>: {p.done}/{p.total} • ETA {p.eta_formatted}"
                        if p.substage:
                            status_html += f"<br><small>{p.substage}</small>"
                        if tracker_instance and not tracker_instance.pause_event.is_set():
                             status_html = "<b>Paused</b>"
                        details_html = f"{int(p.fraction*100)}% complete"
                        update_dict[self.components['unified_status']] = gr.update(value=status_html)
                        update_dict[self.components['progress_details']] = gr.update(value=details_html)

                    if update_dict: yield update_dict
                except Empty: pass
                time.sleep(0.05)
        final_updates, final_msg, final_label = {}, "✅ Task completed successfully.", "Complete"
        try:
            if self.cancel_event.is_set():
                final_msg, final_label = "⏹️ Task cancelled by user.", "Cancelled"
                if tracker_instance:
                    tracker_instance.done_stage(final_label)
            else:
                result_dict = future.result() or {}
                final_msg, final_updates = result_dict.get("unified_log", final_msg), result_dict
        except Exception as e:
            self.app_logger.error("Task execution failed in UI runner", exc_info=True)
            final_msg, final_label = f"❌ Task failed: {e}", "Failed"
            if tracker_instance:
                tracker_instance.set_stage(final_label, substage=str(e))
        self.all_logs.append(f"[{final_label.upper()}] {final_msg}")
        filtered_logs = [l for l in self.all_logs if self.log_filter_level.upper() == "DEBUG" or f"[{self.log_filter_level.upper()}]" in l]
        final_updates_with_comps = {self.components.get(k): v for k, v in final_updates.items() if self.components.get(k)}
        final_updates_with_comps[self.components['unified_log']] = "\n".join(filtered_logs[-1000:])
        progress(1.0, final_label)
        final_updates_with_comps[self.components['unified_status']] = self._format_status_display(op_name, 1.0, final_label)
        final_updates_with_comps[self.components['progress_details']] = ""
        final_updates_with_comps[self.components['cancel_button']], final_updates_with_comps[self.components['pause_button']] = gr.update(interactive=False), gr.update(interactive=False)
        yield final_updates_with_comps

    def _scale_xywh(self, xywh, src_hw, dst_hw):
        x, y, w, h = map(int, xywh)
        src_h, src_w = src_hw
        dst_h, dst_w = dst_hw
        sx = dst_w / max(1, src_w)
        sy = dst_h / max(1, src_h)
        return [int(round(x * sx)), int(round(y * sy)),
                int(round(w * sx)), int(round(h * sy))]

    def on_select_yolo_subject_wrapper(self, subject_id, scenes, shot_id, outdir, view, *ana_args):
        try:
            if not subject_id:
                return scenes, gr.update(), gr.update(), "Please select a Subject ID."

            subject_idx = int(subject_id) - 1
            scene = next((s for s in scenes if s['shot_id'] == shot_id), None)
            if not scene:
                return scenes, gr.update(), gr.update(), "Scene not found."

            yolo_boxes = scene.get('yolo_detections', [])

            if not (0 <= subject_idx < len(yolo_boxes)):
                return scenes, gr.update(), gr.update(), f"Invalid Subject ID. Please enter a number between 1 and {len(yolo_boxes)}."

            masker = _create_analysis_context(self.config, self.logger, self.thumbnail_manager, self.cuda_available,
                                              self.ana_ui_map_keys, ana_args)

            selected_box = yolo_boxes[subject_idx]
            selected_xywh = masker.seed_selector._xyxy_to_xywh(selected_box['bbox'])

            overrides = {"manual_bbox_xywh": selected_xywh, "seedtype": "yolo_manual"}

            scene_idx = scenes.index(scene)

            # Store initial bbox if it doesn't exist
            if 'initial_bbox' not in scenes[scene_idx] or scenes[scene_idx]['initial_bbox'] is None:
                scenes[scene_idx]['initial_bbox'] = selected_xywh

            scenes[scene_idx]['selected_bbox'] = selected_xywh

            # Check if selection differs from initial auto-detected bbox
            initial_bbox = scenes[scene_idx].get('initial_bbox')
            if initial_bbox is not None and selected_xywh != initial_bbox:
                scenes[scene_idx]['is_overridden'] = True
            else:
                scenes[scene_idx]['is_overridden'] = False

            _recompute_single_preview(scenes[scene_idx], masker, overrides, self.thumbnail_manager, self.logger)

            # Explicitly save the changes to persist the auto-save
            save_scene_seeds(scenes, outdir, self.logger)

            # Refresh gallery with new badge
            gallery_items, index_map = build_scene_gallery_items(scenes, view, outdir)


            return scenes, gr.update(value=gallery_items), gr.update(value=index_map), f"Subject {subject_id} selected and preview recomputed."

        except (ValueError, TypeError):
            gallery_items, index_map = build_scene_gallery_items(scenes, view, outdir)
            return scenes, gr.update(value=gallery_items), gr.update(value=index_map), "Invalid Subject ID. Please enter a number."
        except Exception as e:
            self.logger.error("Failed to select YOLO subject", exc_info=True)
            gallery_items, index_map = build_scene_gallery_items(scenes, view, outdir)
            return scenes, gr.update(value=gallery_items), gr.update(value=index_map), f"Error: {e}"

    def _setup_bulk_scene_handlers(self):
        super()._setup_bulk_scene_handlers()
        c = self.components

        c['scene_gallery'].select(
            self.on_select_for_edit,
            inputs=[c['scenes_state'], c['scene_gallery_view_toggle'], c['scene_gallery_index_map_state'], c['extracted_frames_dir_state'], c['yolo_results_state']],
            outputs=[c['scenes_state'], c['scene_filter_status'], c['scene_gallery'], c['scene_gallery_index_map_state'], c['selected_scene_id_state'],
                     c['sceneeditorstatusmd'], c['sceneeditorboxthreshinput'], c['sceneeditortextthreshinput'],
                     c['sceneeditoraccordion'], c['gallery_image_state'], c['gallery_shape_state'], c['scene_editor_yolo_subject_id'],
                     c['propagate_masks_button'], c['yolo_results_state']],
)

    def on_reset_scene_wrapper(self, scenes, shot_id, outdir, view, *ana_args):
        try:
            scene = next((s for s in scenes if s['shot_id'] == shot_id), None)
            if not scene:
                return scenes, gr.update(), gr.update(), "Scene not found."

            # Clear all scene-specific overrides
            scene['seed_config'] = {}
            scene['seed_result'] = {}
            scene['seed_metrics'] = {}
            scene['manual_status_change'] = False
            scene['status'] = 'included'
            scene['is_overridden'] = False
            scene['selected_bbox'] = scene.get('initial_bbox')

            masker = _create_analysis_context(self.config, self.logger, self.thumbnail_manager, self.cuda_available,
                                              self.ana_ui_map_keys, ana_args)

            # Rerun the original seed selection
            scene_idx = scenes.index(scene)
            _recompute_single_preview(scenes[scene_idx], masker, {}, self.thumbnail_manager, self.logger)

            save_scene_seeds(scenes, outdir, self.logger)
            gallery_items, index_map = build_scene_gallery_items(scenes, view, outdir)

            return scenes, gr.update(value=gallery_items), gr.update(value=index_map), f"Scene {shot_id} has been reset."
        except Exception as e:
            self.logger.error(f"Failed to reset scene {shot_id}", exc_info=True)
            gallery_items, index_map = build_scene_gallery_items(scenes, view, outdir)
            return scenes, gr.update(value=gallery_items), gr.update(value=index_map), f"Error resetting scene: {e}"

    def on_select_for_edit(self, scenes, view, indexmap, outputdir, yoloresultsstate, event: Optional[gr.EventData] = None, request: Optional[gr.Request] = None):
        sel_idx = getattr(event, "index", None) if event else None
        if sel_idx is None:
            return scenes, gr.update(), gr.update(), indexmap, None, gr.update(), gr.update(), gr.update(), gr.update(), gr.update(), None, None, gr.update(visible=False), gr.update(), yoloresultsstate

        status_text, button_update = get_scene_status_text(scenes)
        # validate selection
        if not scenes or not indexmap:
            return (scenes, status_text, gr.update(), indexmap,
                    None, gr.update(), gr.update(), gr.update(), gr.update(), gr.update(), None, None, gr.update(visible=False), button_update, yoloresultsstate)
        if not (0 <= sel_idx < len(indexmap)):
            return (scenes, status_text, gr.update(), indexmap,
                    None, gr.update(), gr.update(), gr.update(), gr.update(), gr.update(), None, None, gr.update(visible=False), button_update, yoloresultsstate)

        scene_idx_in_state = indexmap[sel_idx]
        if not (0 <= scene_idx_in_state < len(scenes)):
            return (scenes, status_text, gr.update(), indexmap,
                    None, gr.update(), gr.update(), gr.update(), gr.update(), gr.update(), None, None, gr.update(visible=False), button_update, yoloresultsstate)

        scene = scenes[scene_idx_in_state]
        cfg = scene.get("seed_config") or {}
        shotid = scene.get("shot_id")

        # Load the selected image into state for reuse
        thumb_path_str = scene_thumb(scene, outputdir)
        gallery_image = self.thumbnail_manager.get(Path(thumb_path_str)) if thumb_path_str else None
        gallery_shape = gallery_image.shape[:2] if gallery_image is not None else None

        # Editor status text
        if scene.get("start_frame") is not None and scene.get("end_frame") is not None:
            status_md = f"Editing Scene {shotid}  •  Frames {scene['start_frame']}-{scene['end_frame']}"
        else:
            status_md = f"Editing Scene {shotid}"
        # Prefill values with scene seedconfig or defaults
        prompt = cfg.get("text_prompt", "")
        boxth = cfg.get("box_threshold", self.config.grounding_dino_params.box_threshold)
        textth = cfg.get("text_threshold", self.config.grounding_dino_params.text_threshold)

        subject_choices = [f"{i+1}" for i, det in enumerate(scene.get('yolo_detections', []))]
        subject_id_update = gr.update(choices=subject_choices, value=None, visible=bool(subject_choices))

        return (
            scenes,
            status_text,
            gr.update(),
            indexmap,
            shotid,
            gr.update(value=status_md),
            gr.update(value=prompt),
            gr.update(value=boxth),
            gr.update(value=textth),
            gr.update(open=True),
            gallery_image,
            gallery_shape,
            subject_id_update,
            button_update,
            yoloresultsstate
        )

    def on_editor_toggle(self, scenes, selected_shotid, outputfolder, view, new_status):
        scenes, status_text, _, button_update = toggle_scene_status(scenes, selected_shotid, new_status, outputfolder, self.logger)
        items, index_map = build_scene_gallery_items(scenes, view, outputfolder)
        return scenes, status_text, gr.update(value=items), gr.update(value=index_map), button_update

    def _toggle_pause(self, tracker):
        if tracker.pause_event.is_set():
            tracker.pause_event.clear()
            return "⏸️ Paused"
        else:
            tracker.pause_event.set()
            return "▶️ Resume"

    def _create_event_handlers(self):
        print("Creating event handlers...")
        super()._create_event_handlers()
        c = self.components
        c['cancel_button'].click(lambda: self.cancel_event.set(), [], [])

        # This is a bit of a hack to get the tracker instance.
        # A better solution would be to manage trackers more explicitly.
        c['pause_button'].click(
            self._toggle_pause,
            inputs=[gr.State(lambda: next((arg for arg in self.last_run_args if isinstance(arg, AdvancedProgressTracker)), None) if self.last_run_args else None)],
            outputs=c['pause_button']
        )

        c['clear_logs_button'].click(lambda: (self.all_logs.clear(), "")[1], [], c['unified_log'])
        c['log_level_filter'].change(lambda level: (setattr(self, 'log_filter_level', level), "\n".join([l for l in self.all_logs if self.log_filter_level.upper() == "DEBUG" or f"[{level.upper()}]" in l][-1000:]))[1], c['log_level_filter'], c['unified_log'])

        c['scene_editor_yolo_subject_id'].change(
            self.on_select_yolo_subject_wrapper,
            inputs=[
                c['scene_editor_yolo_subject_id'],
                c['scenes_state'],
                c['selected_scene_id_state'],
                c['extracted_frames_dir_state'],
                c['scene_gallery_view_toggle'],
            ] + self.ana_input_components,
            outputs=[
                c['scenes_state'],
                c['scene_gallery'],
                c['scene_gallery_index_map_state'],
                c['sceneeditorstatusmd']
            ]
        )

        c['run_diagnostics_button'].click(
            self.run_system_diagnostics,
            inputs=[],
            outputs=[c['unified_log']]
        )

    def run_system_diagnostics(self):
        self.logger.info("Starting system diagnostics...")
        report = ["\n\n--- System Diagnostics Report ---"]

        # 1. System Information
        report.append("\n[SECTION 1: System & Environment]")
        try:
            python_version = f"{sys.version_info.major}.{sys.version_info.minor}.{sys.version_info.micro}"
            report.append(f"  - Python Version: OK ({python_version})")
        except Exception as e:
            report.append(f"  - Python Version: FAILED ({e})")

        try:
            torch_version = torch.__version__
            cuda_available = torch.cuda.is_available()
            report.append(f"  - PyTorch Version: OK ({torch_version})")
            if cuda_available:
                cuda_version = torch.version.cuda
                gpu_name = torch.cuda.get_device_name(0)
                report.append(f"  - CUDA: OK (Version: {cuda_version}, GPU: {gpu_name})")
            else:
                report.append("  - CUDA: NOT AVAILABLE (Running in CPU mode)")
        except Exception as e:
            report.append(f"  - PyTorch/CUDA Check: FAILED ({e})")

        # 2. Dependency Checks
        report.append("\n[SECTION 2: Core Dependencies]")
        dependencies = ["cv2", "gradio", "imagehash", "mediapipe", "ultralytics", "groundingdino", "DAM4SAM"]
        for dep in dependencies:
            try:
                __import__(dep.split('.')[0])
                report.append(f"  - {dep}: OK")
            except ImportError:
                report.append(f"  - {dep}: FAILED (Not Installed)")


        # 3. Path and File Checks
        report.append("\n[SECTION 3: Paths & Assets]")
        paths_to_check = {
            "Models Directory": Path(self.config.paths.models),
            "Dry Run Assets": Path("dry-run-assets"),
            "Sample Video": Path("dry-run-assets/sample.mp4"),
            "Sample Image": Path("dry-run-assets/sample.jpg")
        }
        for name, path in paths_to_check.items():
            if path.exists():
                report.append(f"  - {name}: OK (Path: {path})")
            else:
                report.append(f"  - {name}: FAILED (Path not found: {path})")


        # 4. Model Loading Simulation
        report.append("\n[SECTION 4: Model Loading Simulation]")
        try:
            self.logger.info("Simulating YOLO model load...")
            get_person_detector(
                model_path_str=str(Path(self.config.paths.models) / self.config.ui_defaults.person_detector_model),
                device="cuda" if self.cuda_available else "cpu",
                imgsz=self.config.person_detector.imgsz,
                conf=self.config.person_detector.conf,
                logger=self.logger
            )
            report.append("  - YOLO Model: OK")
        except Exception as e:
            report.append(f"  - YOLO Model: FAILED ({e})")

        # 5. Pipeline Simulation
        report.append("\n[SECTION 5: E2E Pipeline Simulation]")
        temp_output_dir = Path(self.config.paths.downloads) / "dry_run_output"
        shutil.rmtree(temp_output_dir, ignore_errors=True)
        temp_output_dir.mkdir(parents=True, exist_ok=True)

        try:
            # Extraction
            report.append("  - Stage 1: Frame Extraction...")
            ext_event = ExtractionEvent(
                source_path="dry-run-assets/sample.mp4",
                upload_video=None,
                method='interval',
                interval='1.0',
                nth_frame='5',
                fast_scene=False,
                max_resolution="720",
                thumbnails_only=True,
                thumb_megapixels=0.2,
                scene_detect=True
            )
            ext_result_gen = execute_extraction(ext_event, self.progress_queue, self.cancel_event, self.logger, self.config)
            ext_result = next(ext_result_gen)
            if not ext_result.get("done"):
                raise RuntimeError("Extraction failed")
            report[-1] += " OK"

            # Pre-analysis
            report.append("  - Stage 2: Pre-analysis...")
            pre_ana_event = PreAnalysisEvent(
                output_folder=ext_result['extracted_frames_dir_state'],
                video_path=ext_result['extracted_video_path_state'],
                resume=False,
                enable_face_filter=True,
                face_ref_img_path="dry-run-assets/sample.jpg",
                face_ref_img_upload=None,
                face_model_name='buffalo_l',
                enable_subject_mask=True,
                dam4sam_model_name='sam21pp-T',
                person_detector_model='yolo11s.pt',
                best_frame_strategy='Largest Person',
                scene_detect=True,
                text_prompt="",
                box_threshold=0.35,
                text_threshold=0.25,
                min_mask_area_pct=1.0,
                sharpness_base_scale=2500.0,
                edge_strength_base_scale=100.0,
                gdino_config_path=self.config.paths.grounding_dino_config,
                gdino_checkpoint_path=self.config.paths.grounding_dino_checkpoint,
                pre_analysis_enabled=True,
                pre_sample_nth=1,
                primary_seed_strategy="🧑‍🤝‍🧑 Find Prominent Person"
            )
            pre_ana_result_gen = execute_pre_analysis(pre_ana_event, self.progress_queue, self.cancel_event, self.logger, self.config, self.thumbnail_manager, self.cuda_available)
            pre_ana_result = next(pre_ana_result_gen)
            if not pre_ana_result.get("done"):
                raise RuntimeError("Pre-analysis failed")
            report[-1] += " OK"

            scenes = pre_ana_result['scenes']

            # Propagation
            report.append("  - Stage 3: Mask Propagation...")
            prop_event = PropagationEvent(
                output_folder=pre_ana_result['output_dir'],
                video_path=ext_result['extracted_video_path_state'],
                scenes=scenes,
                analysis_params=pre_ana_event
            )
            prop_result_gen = execute_propagation(prop_event, self.progress_queue, self.cancel_event, self.logger, self.config, self.thumbnail_manager, self.cuda_available)
            prop_result = next(prop_result_gen)
            if not prop_result.get("done"):
                raise RuntimeError("Propagation failed")
            report[-1] += " OK"

            # Analysis
            report.append("  - Stage 4: Frame Analysis...")
            ana_result_gen = execute_analysis(prop_event, self.progress_queue, self.cancel_event, self.logger, self.config, self.thumbnail_manager, self.cuda_available)
            ana_result = next(ana_result_gen)
            if not ana_result.get("done"):
                raise RuntimeError("Analysis failed")
            report[-1] += " OK"

            metadata_path = ana_result['metadata_path']
            all_frames, _ = load_and_prep_filter_data(metadata_path, self.get_all_filter_keys())

            # Filtering
            report.append("  - Stage 5: Filtering...")
            filters = {'require_face_match': False, 'dedup_thresh': -1}
            kept, _, _, _ = apply_all_filters_vectorized(all_frames, filters, self.config)
            report[-1] += f" OK (kept {len(kept)} frames)"

            # Export
            report.append("  - Stage 6: Export...")
            export_event = ExportEvent(
                all_frames_data=all_frames,
                output_dir=ana_result['output_dir'],
                video_path=ext_result['extracted_video_path_state'],
                enable_crop=False,
                crop_ars="",
                crop_padding=0,
                filter_args=filters
            )
            export_msg = self.export_kept_frames(export_event)
            if "Error" in export_msg:
                 raise RuntimeError(f"Export failed: {export_msg}")
            report[-1] += " OK"

        except Exception as e:
            error_message = f"FAILED ({e})"
            if len(report) > 0 and "..." in report[-1]:
                report[-1] += error_message
            else:
                report.append(f"  - Pipeline Simulation: {error_message}")
            self.logger.error("Dry run pipeline failed", exc_info=True)


        # Log the final report
        final_report = "\n".join(report)
        self.logger.info(final_report)
        yield final_report

    def _create_pre_analysis_event(self, *args):
        ui_args = dict(zip(self.ana_ui_map_keys, args))
        strategy = ui_args.get('primary_seed_strategy', '🧑‍🤝‍🧑 Find Prominent Person')
        if strategy == "👤 By Face": ui_args.update({'enable_face_filter': True, 'text_prompt': ""})
        elif strategy == "📝 By Text": ui_args.update({'enable_face_filter': False, 'face_ref_img_path': "", 'face_ref_img_upload': None})
        elif strategy == "🔄 Face + Text Fallback": ui_args['enable_face_filter'] = True
        elif strategy == "🧑‍🤝‍🧑 Find Prominent Person":
            ui_args.update({
                'enable_face_filter': False,
                'text_prompt': "",
                'face_ref_img_path': "",
                'face_ref_img_upload': None,
                'enable_subject_mask': False
            })
        for k, v_type, default in [('pre_sample_nth', int, 5), ('min_mask_area_pct', float, 0.0), ('sharpness_base_scale', float, 1.0), ('edge_strength_base_scale', float, 1.0)]:
            try: ui_args[k] = v_type(ui_args.get(k)) if v_type != int or int(ui_args.get(k)) > 0 else default
            except (TypeError, ValueError): ui_args[k] = default
        return PreAnalysisEvent(**ui_args)

    def run_extraction_wrapper(self, *args, progress=gr.Progress(track_tqdm=True)):
        ui_args = dict(zip(self.ext_ui_map_keys, args))
        # UI is now unified, so this is always true.
        ui_args['thumbnails_only'] = True
        
        # Construct ExtractionEvent with only its defined fields
        event_fields = [f.name for f in dataclasses.fields(ExtractionEvent)]
        event_args = {k: v for k, v in ui_args.items() if k in event_fields}
        event = ExtractionEvent(**event_args)
        
        # This is a bit of a hack, but we need to set the tracker to a running state
        # before the task starts, otherwise the progress thread will block.
        # A better solution would be to manage trackers more explicitly.
        tracker = AdvancedProgressTracker(progress, self.progress_queue, self.app_logger, ui_stage_name="Extracting")
        tracker.pause_event.set()

        try:
            for result in execute_extraction(event, self.progress_queue, self.cancel_event, self.app_logger, self.config, progress=progress):
                if isinstance(result, dict):
                    if self.cancel_event.is_set():
                        return {"unified_log": "Extraction cancelled."}
                    if result.get("done"):
                        return {"unified_log": result.get("log", "✅ Extraction completed successfully."),
                                "extracted_video_path_state": result.get("video_path", "") or result.get("extracted_video_path_state", ""),
                                "extracted_frames_dir_state": result.get("output_dir", "") or result.get("extracted_frames_dir_state", "")}
            return {"unified_log": "❌ Extraction failed."}
        except Exception as e: raise

    def run_pre_analysis_wrapper(self, *args, progress=gr.Progress(track_tqdm=True)):
        event = self._create_pre_analysis_event(*args)
        try:
            for result in execute_pre_analysis(event, self.progress_queue, self.cancel_event, self.app_logger, self.config, self.thumbnail_manager, self.cuda_available, progress=progress):
                if isinstance(result, dict):
                    if self.cancel_event.is_set():
                        return {"unified_log": "Pre-analysis cancelled."}
                    if result.get("done"):
                        scenes = result.get('scenes', [])
                        if scenes: save_scene_seeds(scenes, result['output_dir'], self.app_logger)
                        status_text, button_update = get_scene_status_text(scenes)
                        log_message = result.get("log", "✅ Pre-analysis completed successfully.") + "\nSwitching to Scene Selection tab."
                        updates = {"unified_log": log_message,
                                   "scenes_state": scenes, "propagate_masks_button": button_update, "scene_filter_status": status_text,
                                   "scene_face_sim_min_input": gr.update(visible=any((s.get("seed_metrics") or {}).get("best_face_sim") is not None for s in (scenes or []))),
                                   "seeding_results_column": gr.update(visible=True),
                                   "main_tabs": gr.update(selected=2)}
                        # Initialize scene gallery
                        gallery_items, index_map = build_scene_gallery_items(scenes, "Kept", result.get('output_dir', ''))
                        updates.update({
                            "scene_gallery": gr.update(value=gallery_items),
                            "scene_gallery_index_map_state": index_map
                        })
                        if result.get("final_face_ref_path"):
                            updates["face_ref_img_path_input"] = result["final_face_ref_path"]
                        return updates
            return {"unified_log": "❌ Pre-analysis failed."}
        except Exception as e: raise

    def run_propagation_wrapper(self, scenes, *args, progress=gr.Progress(track_tqdm=True)):
        event = PropagationEvent(output_folder=self._create_pre_analysis_event(*args).output_folder, video_path=self._create_pre_analysis_event(*args).video_path,
                                 scenes=scenes, analysis_params=self._create_pre_analysis_event(*args))
        try:
            for result in execute_propagation(event, self.progress_queue, self.cancel_event, self.app_logger, self.config, self.thumbnail_manager, self.cuda_available, progress=progress):
                if isinstance(result, dict):
                    if self.cancel_event.is_set():
                        return {"unified_log": "Propagation cancelled."}
                    if result.get("done"):
                        return {"unified_log": result.get("log", "✅ Propagation completed successfully."),
                                "analysis_output_dir_state": result.get('output_dir', "")}
            return {"unified_log": "❌ Propagation failed."}
        except Exception as e: raise

    def run_analysis_wrapper(self, scenes, *args, progress=gr.Progress(track_tqdm=True)):
        event = PropagationEvent(output_folder=self._create_pre_analysis_event(*args).output_folder, video_path=self._create_pre_analysis_event(*args).video_path,
                                 scenes=scenes, analysis_params=self._create_pre_analysis_event(*args))
        try:
            for result in execute_analysis(event, self.progress_queue, self.cancel_event, self.app_logger, self.config, self.thumbnail_manager, self.cuda_available, progress=progress):
                if isinstance(result, dict):
                    if self.cancel_event.is_set():
                        return {"unified_log": "Analysis cancelled."}
                    if result.get("done"):
                        return {"unified_log": result.get("log", "✅ Analysis completed successfully."), "analysis_output_dir_state": result.get('output_dir', ""),
                                "analysis_metadata_path_state": result.get('metadata_path', ""), "filtering_tab": gr.update(interactive=True)}
            return {"unified_log": "❌ Analysis failed."}
        except Exception as e: raise

    def run_session_load_wrapper(self, session_path):
        try:
            final_result = {}
            for result in execute_session_load(self, SessionLoadEvent(session_path=session_path), self.app_logger, self.config, self.thumbnail_manager):
                if isinstance(result, dict):
                    if 'log' in result: result['unified_log'] = result.pop('log')
                    final_result.update(result)
            return final_result
        except Exception as e: raise

    def _setup_visibility_toggles(self):
        c = self.components

        def handle_source_change(path):
            is_folder = is_image_folder(path)
            # When a folder is provided, or input is cleared, hide video-specific controls.
            if is_folder or not path:
                return {
                    c['max_resolution']: gr.update(visible=False),
                    c['thumbnail_group']: gr.update(visible=False),
                }
            # When a video path is provided (or any non-folder path), show the default view.
            else:
                return {
                    c['max_resolution']: gr.update(visible=True),
                    c['thumbnail_group']: gr.update(visible=True),
                }

        source_controls = [c['source_input'], c['upload_video_input']]
        video_specific_outputs = [
            c['max_resolution'],
            c['thumbnail_group'],
        ]
        for control in source_controls:
            control.change(handle_source_change, inputs=control, outputs=video_specific_outputs)


        c['method_input'].change(
            lambda m: {
                c['interval_input']: gr.update(visible=m == 'interval'),
                c['nth_frame_input']: gr.update(visible=m in ['every_nth_frame', 'nth_plus_keyframes']),
                c['fast_scene_input']: gr.update(visible=m == 'scene')
            },
            c['method_input'],
            [c['interval_input'], c['nth_frame_input'], c['fast_scene_input']]
        )

        c['primary_seed_strategy_input'].change(
            lambda s: {
                c['face_seeding_group']: gr.update(visible="By Face" in s or "Fallback" in s),
                c['text_seeding_group']: gr.update(visible="By Text" in s or "Fallback" in s),
                c['auto_seeding_group']: gr.update(visible="Prominent Person" in s),
                c['enable_face_filter_input']: gr.update(
                    value="By Face" in s or "Fallback" in s,
                    visible="By Face" in s or "Fallback" in s
                )
            },
            [c['primary_seed_strategy_input']],
            [
                c['face_seeding_group'],
                c['text_seeding_group'],
                c['auto_seeding_group'],
                c['enable_face_filter_input']
            ]
        )


    def _setup_pipeline_handlers(self):
        c = self.components
        all_outputs = [v for v in c.values() if hasattr(v, "_id")]
        
        def session_load_handler(session_path, progress=gr.Progress()):
            session_load_keys_filtered = [k for k in self.session_load_keys if k != 'progress_bar']
            session_load_outputs = [c[key] for key in session_load_keys_filtered if key in c and hasattr(c[key], "_id")]
            yield from self._run_task_with_progress(
                self.run_session_load_wrapper, session_load_outputs, progress, session_path
            )

        def extraction_handler(*args, progress=gr.Progress()):
            yield from self._run_task_with_progress(
                self.run_extraction_wrapper, all_outputs, progress, *args
            )

        def pre_analysis_handler(*args, progress=gr.Progress()):
            yield from self._run_task_with_progress(
                self.run_pre_analysis_wrapper, all_outputs, progress, *args
            )

        def propagation_handler(scenes, *args, progress=gr.Progress()):
            yield from self._run_task_with_progress(
                self.run_propagation_wrapper, all_outputs, progress, scenes, *args
            )

        c['load_session_button'].click(
            fn=session_load_handler,
            inputs=[c['session_path_input']],
            outputs=all_outputs,
            show_progress="hidden"
        )
        ext_inputs = [c[{'source_path': 'source_input', 'upload_video': 'upload_video_input', 'max_resolution': 'max_resolution',
                         'scene_detect': 'ext_scene_detect_input', **{k: f"{k}_input" for k in self.ext_ui_map_keys if k not in
                         ['source_path', 'upload_video', 'max_resolution', 'scene_detect']}}[k]] for k in self.ext_ui_map_keys]
        self.ana_input_components = [c.get(k, k) for k in [{'output_folder': 'extracted_frames_dir_state', 'video_path': 'extracted_video_path_state',
                                                           'resume': gr.State(self.config.ui_defaults.resume), 'enable_face_filter': 'enable_face_filter_input',
                                                           'face_ref_img_path': 'face_ref_img_path_input', 'face_ref_img_upload': 'face_ref_img_upload_input',
                                                           'face_model_name': 'face_model_name_input', 'enable_subject_mask': gr.State(self.config.ui_defaults.enable_subject_mask),
                                                           'dam4sam_model_name': 'dam4sam_model_name_input', 'person_detector_model': 'person_detector_model_input',
                                                               'best_frame_strategy': 'best_frame_strategy_input', 'scene_detect': 'ext_scene_detect_input',
                                                           'enable_dedup': 'enable_dedup_input', 'text_prompt': 'text_prompt_input',
                                                           'box_threshold': gr.State(self.config.grounding_dino_params.box_threshold),
                                                           'text_threshold': gr.State(self.config.grounding_dino_params.text_threshold),
                                                           'min_mask_area_pct': gr.State(self.config.min_mask_area_pct),
                                                           'sharpness_base_scale': gr.State(self.config.sharpness_base_scale),
                                                           'edge_strength_base_scale': gr.State(self.config.edge_strength_base_scale),
                                                           'gdino_config_path': gr.State(str(self.config.paths.grounding_dino_config)),
                                                           'gdino_checkpoint_path': gr.State(str(self.config.paths.grounding_dino_checkpoint)),
                                                           'pre_analysis_enabled': 'pre_analysis_enabled_input', 'pre_sample_nth': 'pre_sample_nth_input',
                                                           'primary_seed_strategy': 'primary_seed_strategy_input',
                                                           **{f'compute_{m}': f'compute_{m}' for m in [
                                                               'quality_score', 'sharpness', 'edge_strength', 'contrast', 'brightness', 'entropy',
                                                               'eyes_open', 'yaw', 'pitch', 'face_sim', 'subject_mask_area', 'niqe', 'phash'
                                                           ]}
                                                          }[k] for k in self.ana_ui_map_keys]]
        prop_inputs = [c['scenes_state']] + self.ana_input_components
        c['start_extraction_button'].click(fn=extraction_handler,
                                         inputs=ext_inputs, outputs=all_outputs, show_progress="hidden").then(lambda d: gr.update(selected=1) if d else gr.update(), c['extracted_frames_dir_state'], c['main_tabs'])
        c['start_pre_analysis_button'].click(fn=pre_analysis_handler,
                                           inputs=self.ana_input_components, outputs=all_outputs, show_progress="hidden")
        c['propagate_masks_button'].click(fn=propagation_handler,
                                        inputs=prop_inputs, outputs=all_outputs, show_progress="hidden").then(lambda p: gr.update(selected=3) if p else gr.update(), c['analysis_output_dir_state'], c['main_tabs'])

        analysis_inputs = [c['scenes_state']] + self.ana_input_components
        c['start_analysis_button'].click(fn=self.run_analysis_wrapper,
                                         inputs=analysis_inputs, outputs=all_outputs, show_progress="hidden").then(lambda p: gr.update(selected=4) if p else gr.update(), c['analysis_metadata_path_state'], c['main_tabs'])

    def on_apply_bulk_scene_filters_extended(self, scenes, min_mask_area, min_face_sim, min_confidence, enable_face_filter, output_folder, view):
        if not scenes:
            status_text, button_update = get_scene_status_text(scenes)
            return [], status_text, gr.update(), [], button_update


        self.logger.info("Applying bulk scene filters", extra={"min_mask_area": min_mask_area, "min_face_sim": min_face_sim, "min_confidence": min_confidence, "enable_face_filter": enable_face_filter})

        for scene in scenes:
            if scene.get('manual_status_change', False):
                continue

            rejection_reasons = []
            seed_result = scene.get('seed_result', {})
            details = seed_result.get('details', {})
            seed_metrics = scene.get('seed_metrics', {})

            if details.get('mask_area_pct', 101.0) < min_mask_area:
                rejection_reasons.append("Min Seed Mask Area")
            if enable_face_filter and seed_metrics.get('best_face_sim', 1.01) < min_face_sim:
                rejection_reasons.append("Min Seed Face Sim")
            if seed_metrics.get('score', 101.0) < min_confidence:
                rejection_reasons.append("Min Seed Confidence")

            scene['rejection_reasons'] = rejection_reasons
            if rejection_reasons:
                scene['status'] = 'excluded'
            else:
                scene['status'] = 'included'

        save_scene_seeds(scenes, output_folder, self.logger)
        gallery_items, new_index_map = build_scene_gallery_items(scenes, view, output_folder)
        status_text, button_update = get_scene_status_text(scenes)
        return scenes, status_text, gr.update(value=gallery_items), new_index_map, button_update

    def _setup_bulk_scene_handlers(self):
        c = self.components

        def _refresh_scene_gallery(scenes, view, output_dir):
            items, index_map = build_scene_gallery_items(scenes, view, output_dir)
            return gr.update(value=items), index_map

        # On view toggle change
        c['scene_gallery_view_toggle'].change(
            _refresh_scene_gallery,
            [c['scenes_state'], c['scene_gallery_view_toggle'], c['extracted_frames_dir_state']],
            [c['scene_gallery'], c['scene_gallery_index_map_state']]
        )

        c['scene_gallery'].select(
            self.on_select_for_edit,
            inputs=[c['scenes_state'], c['scene_gallery_view_toggle'], c['scene_gallery_index_map_state'], c['extracted_frames_dir_state'], c['yolo_results_state']],
            outputs=[
                c['scenes_state'], c['scene_filter_status'], c['scene_gallery'], c['scene_gallery_index_map_state'],
                c['selected_scene_id_state'],
                c['sceneeditorstatusmd'], c['sceneeditorpromptinput'], c['sceneeditorboxthreshinput'], c['sceneeditortextthreshinput'],
                c['sceneeditoraccordion'],
                c['gallery_image_state'],
                c['gallery_shape_state'],
                c['scene_editor_yolo_subject_id'],
                c['propagate_masks_button'],
                c['yolo_results_state'],
            ]
        )

        # Wire recompute to use current editor controls and state
        c['scenerecomputebutton'].click(
            fn=lambda scenes, shot_id, outdir, view, txt, bth, tth, subject_id, *ana_args:
                _wire_recompute_handler(
                    self.config, self.app_logger, self.thumbnail_manager, scenes, shot_id, outdir, txt, bth, tth, view,
                    self.ana_ui_map_keys, ana_args, self.cuda_available
                ) if (txt and txt.strip()) else self.on_select_yolo_subject_wrapper(
                    subject_id, scenes, shot_id, outdir, view, *ana_args
                ),
            inputs=[
                c['scenes_state'],
                c['selected_scene_id_state'],
                c['analysis_output_dir_state'],
                c['scene_gallery_view_toggle'],
                c['sceneeditorpromptinput'], c['sceneeditorboxthreshinput'], c['sceneeditortextthreshinput'],
                c['scene_editor_yolo_subject_id'],
                *self.ana_input_components
            ],
            outputs=[
                c['scenes_state'],
                c['scene_gallery'],
                c['scene_gallery_index_map_state'],
                c['sceneeditorstatusmd'],
            ],
        )

        c['sceneresetbutton'].click(
            self.on_reset_scene_wrapper,
            inputs=[
                c['scenes_state'],
                c['selected_scene_id_state'],
                c['analysis_output_dir_state'],
                c['scene_gallery_view_toggle']
            ] + self.ana_input_components,
            outputs=[
                c['scenes_state'],
                c['scene_gallery'],
                c['scene_gallery_index_map_state'],
                c['sceneeditorstatusmd']
            ]
        )

        c['sceneincludebutton'].click(
            lambda s, sid, out, v: self.on_editor_toggle(s, sid, out, v, "included"),
            inputs=[c['scenes_state'], c['selected_scene_id_state'], c['extracted_frames_dir_state'], c['scene_gallery_view_toggle']],
            outputs=[c['scenes_state'], c['scene_filter_status'], c['scene_gallery'], c['scene_gallery_index_map_state'], c['propagate_masks_button']],
        )
        c['sceneexcludebutton'].click(
            lambda s, sid, out, v: self.on_editor_toggle(s, sid, out, v, "excluded"),
            inputs=[c['scenes_state'], c['selected_scene_id_state'], c['extracted_frames_dir_state'], c['scene_gallery_view_toggle']],
            outputs=[c['scenes_state'], c['scene_filter_status'], c['scene_gallery'], c['scene_gallery_index_map_state'], c['propagate_masks_button']],
        )

        def init_scene_gallery(scenes, view, outdir):
            if not scenes:
                return gr.update(value=[]), []
            gallery_items, index_map = build_scene_gallery_items(scenes, view, outdir)
            return gr.update(value=gallery_items), index_map

        c['scenes_state'].change(
            init_scene_gallery,
            [c['scenes_state'], c['scene_gallery_view_toggle'], c['extracted_frames_dir_state']],
            [c['scene_gallery'], c['scene_gallery_index_map_state']]
        )

        bulk_action_outputs = [c['scenes_state'], c['scene_filter_status'], c['scene_gallery'], c['scene_gallery_index_map_state'], c['propagate_masks_button']]

        bulk_filter_inputs = [c['scenes_state'], c['scene_mask_area_min_input'], c['scene_face_sim_min_input'],
                              c['scene_confidence_min_input'], c['enable_face_filter_input'], c['extracted_frames_dir_state'], c['scene_gallery_view_toggle']]
        
        for comp in [c['scene_mask_area_min_input'], c['scene_face_sim_min_input'], c['scene_confidence_min_input']]:
            comp.release(self.on_apply_bulk_scene_filters_extended, bulk_filter_inputs, bulk_action_outputs)

    def _setup_filtering_handlers(self):
        c = self.components
        slider_keys, slider_comps = sorted(c['metric_sliders'].keys()), [c['metric_sliders'][k] for k in sorted(c['metric_sliders'].keys())]
        fast_filter_inputs = [c['all_frames_data_state'], c['per_metric_values_state'], c['analysis_output_dir_state'],
                              c['gallery_view_toggle'], c['show_mask_overlay_input'], c['overlay_alpha_slider'],
                              c['require_face_match_input'], c['dedup_thresh_input'], c['enable_dedup_input']] + slider_comps
        fast_filter_outputs = [c['filter_status_text'], c['results_gallery']]
        for control in (slider_comps + [c['dedup_thresh_input'], c['gallery_view_toggle'], c['show_mask_overlay_input'],
                                       c['overlay_alpha_slider'], c['require_face_match_input'], c['enable_dedup_input']]):
            (control.release if hasattr(control, 'release') else control.input if hasattr(control, 'input') else control.change)(self.on_filters_changed_wrapper, fast_filter_inputs, fast_filter_outputs)

        load_outputs = ([c['all_frames_data_state'], c['per_metric_values_state'], c['filter_status_text'], c['results_gallery'],
                         c['results_group'], c['export_group']] +
                        [c['metric_plots'].get(k) for k in self.get_all_filter_keys() if c['metric_plots'].get(k)] +
                        slider_comps + [c['require_face_match_input']] +
                        [c['metric_accs'].get(k) for k in sorted(c['metric_accs'].keys()) if c['metric_accs'].get(k)])

        def load_and_trigger_update(metadata_path, output_dir):
            if not metadata_path or not output_dir:
                # Return an update for every component in load_outputs to avoid errors
                return [gr.update()] * len(load_outputs)
<<<<<<< HEAD
            all_frames, metric_values = load_and_prep_filter_data(metadata_path, self.get_all_filter_keys(), self.config)
=======

            all_frames, metric_values = load_and_prep_filter_data(metadata_path, self.get_all_filter_keys())
>>>>>>> 15e5aa55
            svgs = build_all_metric_svgs(metric_values, self.get_all_filter_keys(), self.logger)

            updates = {
                c['all_frames_data_state']: all_frames,
                c['per_metric_values_state']: metric_values,
                c['results_group']: gr.update(visible=True),
                c['export_group']: gr.update(visible=True)
            }

            # Update visibility and content of metric accordions and plots
            for k in self.get_all_filter_keys():
                acc = c['metric_accs'].get(k)
                plot_comp = c['metric_plots'].get(k)
                has_data = k in metric_values and metric_values.get(k)

                if acc:
                    updates[acc] = gr.update(visible=has_data)
                if plot_comp and has_data:
                    updates[plot_comp] = gr.update(value=svgs.get(k, ""))

            # Initial filter application
            slider_values_dict = {key: c['metric_sliders'][key].value for key in slider_keys}
            slider_values_dict['enable_dedup'] = c['enable_dedup_input'].value
            filter_event = FilterEvent(
                all_frames_data=all_frames, per_metric_values=metric_values, output_dir=output_dir,
                gallery_view="Kept Frames", show_overlay=self.config.gradio_defaults.show_mask_overlay,
                overlay_alpha=self.config.gradio_defaults.overlay_alpha,
                require_face_match=c['require_face_match_input'].value,
                dedup_thresh=c['dedup_thresh_input'].value, slider_values=slider_values_dict
            )
            filter_updates = on_filters_changed(filter_event, self.thumbnail_manager, self.config, self.logger)
            updates.update({
                c['filter_status_text']: filter_updates['filter_status_text'],
                c['results_gallery']: filter_updates['results_gallery']
            })

            # Create a list of updates in the correct order for the outputs
            final_updates_list = [updates.get(comp, gr.update()) for comp in load_outputs]
            return final_updates_list

        c['filtering_tab'].select(
            load_and_trigger_update,
            [c['analysis_metadata_path_state'], c['analysis_output_dir_state']],
            load_outputs
        )

        export_inputs = [c['all_frames_data_state'], c['analysis_output_dir_state'], c['extracted_video_path_state'], c['enable_crop_input'],
                         c['crop_ar_input'], c['crop_padding_input'], c['require_face_match_input'], c['dedup_thresh_input'], c['enable_dedup_input']] + slider_comps
        c['export_button'].click(self.export_kept_frames_wrapper, export_inputs, c['unified_log'])

        reset_outputs_comps = (slider_comps + [c['dedup_thresh_input'], c['require_face_match_input'],
                                              c['filter_status_text'], c['results_gallery']] +
                               [c['metric_accs'][k] for k in sorted(c['metric_accs'].keys())] +
                               [c['enable_dedup_input']]) # Add the checkbox to the outputs

        c['reset_filters_button'].click(self.on_reset_filters, [c['all_frames_data_state'], c['per_metric_values_state'], c['analysis_output_dir_state']], reset_outputs_comps)

        auto_threshold_checkboxes = [c['metric_auto_threshold_cbs'][k] for k in sorted(c['metric_auto_threshold_cbs'].keys())]
        auto_set_inputs = [c['per_metric_values_state'], c['auto_pctl_input']] + auto_threshold_checkboxes

        c['apply_auto_button'].click(
            self.on_auto_set_thresholds,
            auto_set_inputs,
            [c['metric_sliders'][k] for k in slider_keys]
        ).then(
            self.on_filters_changed_wrapper,
            fast_filter_inputs,
            fast_filter_outputs
        )

        all_accordions = list(c['metric_accs'].values())
        c['expand_all_metrics_button'].click(lambda: {acc: gr.update(open=True) for acc in all_accordions}, [], all_accordions)
        c['collapse_all_metrics_button'].click(lambda: {acc: gr.update(open=False) for acc in all_accordions}, [], all_accordions)

    def on_filters_changed_wrapper(self, all_frames_data, per_metric_values, output_dir, gallery_view, show_overlay, overlay_alpha, require_face_match, dedup_thresh, enable_dedup, *slider_values):
        slider_values_dict = {k: v for k, v in zip(sorted(self.components['metric_sliders'].keys()), slider_values)}

        # Manually add enable_dedup to the dictionary passed to the event
        # because it's not a slider and isn't included in slider_values
        event_filters = slider_values_dict
        event_filters['enable_dedup'] = enable_dedup

        result = on_filters_changed(FilterEvent(all_frames_data, per_metric_values, output_dir, gallery_view, show_overlay, overlay_alpha,
                                                require_face_match, dedup_thresh, event_filters),
                                    self.thumbnail_manager, self.config)
        return result['filter_status_text'], result['results_gallery']


    def on_reset_filters(self, all_frames_data, per_metric_values, output_dir):
        c = self.components
        slider_keys = sorted(c['metric_sliders'].keys())
        acc_keys = sorted(c['metric_accs'].keys())
        slider_default_values = []
        slider_updates = []
        for key in slider_keys:
            metric_key = re.sub(r'_(min|max)$', '', key)
            default_key = 'default_max' if key.endswith('_max') else 'default_min'
            f_def = getattr(self.config.filter_defaults, metric_key, {})
            default_val = f_def.get(default_key, 0)
            slider_updates.append(gr.update(value=default_val))
            slider_default_values.append(default_val)
        face_match_default = self.config.ui_defaults.require_face_match
        dedup_default = self.config.filter_defaults.dedup_thresh['default']
        dedup_update = gr.update(value=dedup_default)
        face_match_update = gr.update(value=face_match_default)
        if all_frames_data:
            slider_defaults_dict = {key: val for key, val in zip(slider_keys, slider_default_values)}
            # Ensure the deduplication checkbox is also reset to its default state
            slider_defaults_dict['enable_dedup'] = self.config.ui_defaults.enable_dedup

            filter_event = FilterEvent(
                all_frames_data, per_metric_values, output_dir, "Kept Frames",
                self.config.gradio_defaults.show_mask_overlay, self.config.gradio_defaults.overlay_alpha,
                face_match_default, dedup_default, slider_defaults_dict
            )
            filter_updates = on_filters_changed(filter_event, self.thumbnail_manager, self.config)
            status_update = filter_updates['filter_status_text']
            gallery_update = filter_updates['results_gallery']
        else:
            status_update = "Load an analysis to begin."
            gallery_update = gr.update(value=[])
        acc_updates = []
        # When resetting, also reset the visibility of the accordions based on available data
        for key in acc_keys:
            if all_frames_data:
                visible = False
                if key == 'dedup':
                    visible = any('phash' in f for f in all_frames_data)
                elif key == 'face_sim':
                    visible = 'face_sim' in per_metric_values and any(per_metric_values['face_sim'])
                else:
                    visible = key in per_metric_values

                # Determine if it should be open
                preferred_open = next((candidate for candidate in ['quality_score', 'sharpness'] if candidate in per_metric_values), None)
                acc_updates.append(gr.update(visible=visible, open=(key == preferred_open)))
            else:
                acc_updates.append(gr.update(visible=False))

        # Add the update for the checkbox itself to the returned tuple
        enable_dedup_update = gr.update(value=self.config.ui_defaults.enable_dedup)

        return tuple(slider_updates + [dedup_update, face_match_update, status_update, gallery_update] + acc_updates + [enable_dedup_update])

    def on_auto_set_thresholds(self, per_metric_values, p, *checkbox_values):
        slider_keys = sorted(self.components['metric_sliders'].keys())
        auto_threshold_cbs_keys = sorted(self.components['metric_auto_threshold_cbs'].keys())
        selected_metrics = [metric_name for metric_name, is_selected in zip(auto_threshold_cbs_keys, checkbox_values) if is_selected]
        updates = auto_set_thresholds(per_metric_values, p, slider_keys, selected_metrics)
        return [updates.get(f'slider_{key}', gr.update()) for key in slider_keys]

    def export_kept_frames_wrapper(self, all_frames_data, output_dir, video_path, enable_crop, crop_ars, crop_padding, require_face_match, dedup_thresh, enable_dedup, *slider_values):
        filter_args = {k: v for k, v in zip(sorted(self.components['metric_sliders'].keys()), slider_values)}
        filter_args.update({"require_face_match": require_face_match, "dedup_thresh": dedup_thresh, "enable_dedup": enable_dedup})
        return self.export_kept_frames(ExportEvent(all_frames_data, output_dir, video_path, enable_crop, crop_ars, crop_padding, filter_args))

    def export_kept_frames(self, event: ExportEvent):
        if not event.all_frames_data: return "No metadata to export."
        if not event.video_path or not Path(event.video_path).exists(): return "[ERROR] Original video path is required for export."
        try:
            filters = event.filter_args.copy()
            filters.update({"face_sim_enabled": any("face_sim" in f for f in event.all_frames_data),
                            "mask_area_enabled": any("mask_area_pct" in f for f in event.all_frames_data),
                            "enable_dedup": any('phash' in f for f in event.all_frames_data)})
            kept, _, _, _ = apply_all_filters_vectorized(event.all_frames_data, filters, self.config)
            if not kept: return "No frames kept after filtering. Nothing to export."
            out_root = Path(event.output_dir)
            if not (frame_map_path := out_root / "frame_map.json").exists(): return "[ERROR] frame_map.json not found. Cannot export."
            with frame_map_path.open('r', encoding='utf-8') as f: frame_map_list = json.load(f)

            # Determine analysis ext from any kept filename
            sample_name = next((f['filename'] for f in kept if 'filename' in f), None)
            analyzed_ext = Path(sample_name).suffix if sample_name else '.webp'

            # Build map using analyzed_ext, not hardcoded .png
            fn_to_orig_map = {f"frame_{i+1:06d}{analyzed_ext}": orig
            for i, orig in enumerate(sorted(frame_map_list))}
            frames_to_extract = sorted([fn_to_orig_map.get(f['filename']) for f in kept if f.get('filename') in fn_to_orig_map])
            frames_to_extract = [n for n in frames_to_extract if n is not None]

            if not frames_to_extract: return "No frames to extract."
            select_filter = f"select='{'+'.join([f'eq(n,{fn})' for fn in frames_to_extract])}'"
            export_dir = out_root.parent / f"{out_root.name}_exported_{datetime.now().strftime('%Y%m%d_%H%M%S')}"
            export_dir.mkdir(exist_ok=True, parents=True)
            cmd = ['ffmpeg', '-y', '-i', str(event.video_path), '-vf', select_filter, '-vsync', 'vfr', str(export_dir / "frame_%06d.png")]
            self.logger.info("Starting final export extraction...", extra={'command': ' '.join(cmd)})
            subprocess.run(cmd, check=True, capture_output=True, text=True)

            # Rename the sequentially numbered files to match their original analysis filenames.
            self.logger.info("Renaming extracted frames to match original filenames...")
            orig_to_filename_map = {v: k for k, v in fn_to_orig_map.items()}
            
            # Build rename plan
            plan = []
            for i, orig_frame_num in enumerate(frames_to_extract):
                sequential_filename = f"frame_{i+1:06d}.png"
                target_filename = orig_to_filename_map.get(orig_frame_num)
                if not target_filename:
                    continue
                
                src = export_dir / sequential_filename
                dst = export_dir / target_filename
                if src == dst:
                    continue
                plan.append((src, dst))

            # Phase 1: move all sources to unique temps
            temp_map = {}
            for i, (src, _) in enumerate(plan):
                if not src.exists():
                    continue
                tmp = export_dir / f"__tmp_{i:06d}__{src.name}"
                # Ensure no accidental collision with prior tmp
                j = i
                while tmp.exists():
                    j += 1
                    tmp = export_dir / f"__tmp_{j:06d}__{src.name}"
                try:
                    src.rename(tmp)
                    temp_map[src] = tmp
                except FileNotFoundError:
                    self.logger.warning(f"Could not find {src.name} to rename to temporary file.", extra={'target': tmp.name})


            # Phase 2: move temps to final destinations
            for src, dst in plan:
                tmp = temp_map.get(src)
                if tmp is None or not tmp.exists():
                    continue
                
                # If dst somehow exists (e.g., external file), pick a fresh suffix or remove it per your policy
                if dst.exists():
                    # choose one: raise, delete, or re-suffix; here we re-suffix deterministically
                    stem, ext = dst.stem, dst.suffix
                    k, alt = 1, export_dir / f"{stem} (1){ext}"
                    while alt.exists():
                        k += 1
                        alt = export_dir / f"{stem} ({k}){ext}"
                    dst = alt
                try:
                    tmp.rename(dst)
                except FileNotFoundError:
                    self.logger.warning(f"Could not find temporary file {tmp.name} to rename to final destination.", extra={'target': dst.name})
            if event.enable_crop:
                self.logger.info("Starting crop export...")
                crop_dir = export_dir / "cropped"
                crop_dir.mkdir(exist_ok=True)
                try:
                    aspect_ratios = [
                        (ar_str.replace(':', 'x'), float(ar_str.split(':')[0]) / float(ar_str.split(':')[1]))
                        for ar_str in event.crop_ars.split(',') if ':' in ar_str
                    ]
                except (ValueError, ZeroDivisionError):
                    return "Invalid aspect ratio format. Use 'width:height,width:height' e.g. '16:9,1:1'."

                masks_root, num_cropped = out_root / "masks", 0
                for frame_meta in kept:
                    if self.cancel_event.is_set(): break
                    try:
                        if not (full_frame_path := export_dir / frame_meta['filename']).exists(): continue
                        mask_name = frame_meta.get('mask_path', '')
                        if not mask_name or not (mask_path := masks_root / mask_name).exists(): continue

                        frame_img = cv2.imread(str(full_frame_path))
                        mask_img = cv2.imread(str(mask_path), cv2.IMREAD_GRAYSCALE)

                        if frame_img is None or mask_img is None: continue

                        contours, _ = cv2.findContours(mask_img, cv2.RETR_EXTERNAL, cv2.CHAIN_APPROX_SIMPLE)
                        if not contours: continue

                        x_b, y_b, w_b, h_b = cv2.boundingRect(np.concatenate(contours))
                        if w_b == 0 or h_b == 0: continue

                        frame_h, frame_w = frame_img.shape[:2]

                        padding_factor = 1.0 + (event.crop_padding / 100.0)
                        
                        feasible_candidates = []
                        for ar_str, r in aspect_ratios:
                            # Determine the smallest crop that contains the subject box at the target AR
                            if w_b / h_b > r:
                                w_c, h_c = w_b, w_b / r
                            else:
                                h_c, w_c = h_b, h_b * r

                            # Apply padding
                            w_padded, h_padded = w_c * padding_factor, h_c * padding_factor

                            # Clamp dimensions to frame boundaries, preserving AR
                            scale = 1.0
                            if w_padded > frame_w:
                                scale = min(scale, frame_w / w_padded)
                            if h_padded > frame_h:
                                scale = min(scale, frame_h / h_padded)
                            
                            w_final, h_final = w_padded * scale, h_padded * scale

                            # Ensure the final crop is still large enough to contain the subject
                            if w_final < w_b or h_final < h_b:
                                # This can happen if padding is negative or scale-down is too aggressive.
                                # As a fallback, ensure subject is contained, which may break padding.
                                if w_final < w_b:
                                    w_final = w_b
                                    h_final = w_final / r
                                if h_final < h_b:
                                    h_final = h_b
                                    w_final = h_final * r
                                # Re-clamp to frame boundaries after this adjustment
                                if w_final > frame_w:
                                    w_final = frame_w
                                    h_final = w_final / r
                                if h_final > frame_h:
                                    h_final = frame_h
                                    w_final = h_final * r
                            
                            # Position the crop to center the subject, then clamp to frame edges
                            center_x_b, center_y_b = x_b + w_b / 2, y_b + h_b / 2
                            x1 = center_x_b - w_final / 2
                            y1 = center_y_b - h_final / 2

                            x1 = max(0, min(x1, frame_w - w_final))
                            y1 = max(0, min(y1, frame_h - h_final))

                            # Final check to ensure subject is contained after all adjustments
                            if (x1 > x_b or y1 > y_b or x1 + w_final < x_b + w_b or y1 + h_final < y_b + h_b):
                                continue # This AR is not feasible with the given constraints

                            feasible_candidates.append({
                                "ar_str": ar_str,
                                "x1": x1, "y1": y1,
                                "w_r": w_final, "h_r": h_final,
                                "area": w_final * h_final,
                            })

                        if not feasible_candidates:
                            # Fallback to native subject box if no AR is feasible
                            cropped_img = frame_img[y_b:y_b+h_b, x_b:x_b+w_b]
                            if cropped_img.size > 0:
                                cv2.imwrite(str(crop_dir / f"{Path(frame_meta['filename']).stem}_crop_native.png"), cropped_img)
                                num_cropped += 1
                            continue

                        # Select the best candidate (smallest area that contains the subject)
                        subject_ar = w_b / h_b if h_b > 0 else 1
                        def sort_key(c):
                            r = c['w_r'] / c['h_r'] if c['h_r'] > 0 else 1
                            ar_diff = abs(r - subject_ar)
                            return (c['area'], ar_diff)

                        best_candidate = min(feasible_candidates, key=sort_key)
                        
                        x1, y1 = int(best_candidate['x1']), int(best_candidate['y1'])
                        w_r, h_r = int(best_candidate['w_r']), int(best_candidate['h_r'])

                        cropped_img = frame_img[y1:y1+h_r, x1:x1+w_r]
                        if cropped_img.size > 0:
                            cv2.imwrite(str(crop_dir / f"{Path(frame_meta['filename']).stem}_crop_{best_candidate['ar_str']}.png"), cropped_img)
                            num_cropped += 1

                    except Exception as e:
                        self.logger.error(f"Failed to crop frame {frame_meta['filename']}", exc_info=True)
                self.logger.info(f"Cropping complete. Saved {num_cropped} cropped images.")
            return f"Exported {len(frames_to_extract)} frames to {export_dir.name}."
        except subprocess.CalledProcessError as e:
            self.logger.error("FFmpeg export failed", exc_info=True, extra={'stderr': e.stderr})
            return "Error during export: FFmpeg failed. Check logs."
        except Exception as e:
            self.logger.error("Error during export process", exc_info=True)
            return f"Error during export: {e}"

# --- COMPOSITION & MAIN ---

class CompositionRoot:
    def __init__(self):
        self.config = Config(config_path="config.json")
        self.logger = AppLogger(config=self.config)
        self.thumbnail_manager = ThumbnailManager(self.logger, self.config)
        self.progress_queue = Queue()
        self.cancel_event = threading.Event()
        self.logger.set_progress_queue(self.progress_queue)
        self._app_ui = None

    def get_app_ui(self):
        if self._app_ui is None:
            self._app_ui = EnhancedAppUI(config=self.config, logger=self.logger, progress_queue=self.progress_queue,
                                         cancel_event=self.cancel_event, thumbnail_manager=self.get_thumbnail_manager())
        return self._app_ui

    def get_config(self): return self.config
    def get_logger(self): return self.logger
    def get_thumbnail_manager(self): return self.thumbnail_manager
    def cleanup(self):
        if hasattr(self.thumbnail_manager, 'cleanup'): self.thumbnail_manager.cleanup()
        self.cancel_event.set()


def main():
    try:
        composition = CompositionRoot()
        demo = composition.get_app_ui().build_ui()
        print("Frame Extractor & Analyzer v2.0\nStarting application...")
        demo.launch()
    except KeyboardInterrupt:
        print("\nApplication stopped by user")
    except Exception as e:
        print(f"Error starting application: {e}")
        sys.exit(1)
    finally:
        if 'composition' in locals(): composition.cleanup()

if __name__ == "__main__":
    main()<|MERGE_RESOLUTION|>--- conflicted
+++ resolved
@@ -5093,12 +5093,7 @@
             if not metadata_path or not output_dir:
                 # Return an update for every component in load_outputs to avoid errors
                 return [gr.update()] * len(load_outputs)
-<<<<<<< HEAD
             all_frames, metric_values = load_and_prep_filter_data(metadata_path, self.get_all_filter_keys(), self.config)
-=======
-
-            all_frames, metric_values = load_and_prep_filter_data(metadata_path, self.get_all_filter_keys())
->>>>>>> 15e5aa55
             svgs = build_all_metric_svgs(metric_values, self.get_all_filter_keys(), self.logger)
 
             updates = {
