--- conflicted
+++ resolved
@@ -3652,11 +3652,7 @@
             message = f"Found {len(yolo_boxes)} YOLO candidates. Select a subject and click 'Recompute Preview'."
             if not yolo_boxes:
                 message = "No people found. Try adjusting the YOLO confidence threshold."
-<<<<<<< HEAD
                 return gr.update(), gr.update(interactive=False, choices=[]), message, yolo_results, gr.update(interactive=False)
-=======
-                return gr.update(), gr.update(interactive=False), message, yolo_results, gr.update(interactive=False)
->>>>>>> 5c076580
 
             # Update the scene's preview path to the new overlay image
             previews_dir = Path(outdir) / "previews"
