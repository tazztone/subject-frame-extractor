# keep app.py Monolithic!
"""
Frame Extractor & Analyzer v2.0
"""
import contextlib
import cv2
import dataclasses
from datetime import datetime
import functools
import gc
import gradio as gr
import hashlib
import imagehash
import io
import json
import logging
import math
import numpy as np
import os
import re
import shutil
import subprocess
import sys
import threading
import time
import torch
import traceback
import urllib.request
from torchvision.ops import box_convert

from pathlib import Path

# --- Hugging Face Cache Setup ---
# Set cache directories for transformers and other Hugging Face assets
# to prevent re-downloading large models (like BERT for GroundingDINO) on every run.
# Use HF_HOME instead of deprecated TRANSFORMERS_CACHE
hf_home = Path(__file__).parent / 'models' / 'huggingface'
hf_home.mkdir(parents=True, exist_ok=True)
os.environ['HF_HOME'] = str(hf_home.resolve())

# Add submodules to Python path
project_root = Path(__file__).parent
sys.path.insert(0, str(project_root))
sys.path.insert(0, str(project_root / 'DAM4SAM'))

from collections import Counter, OrderedDict, defaultdict
from concurrent.futures import ThreadPoolExecutor, as_completed
from dataclasses import dataclass, asdict, field, fields, is_dataclass
from enum import Enum
from functools import lru_cache
from queue import Empty, Queue
from typing import Any, Callable, Dict, List, Optional, Tuple

# --- DEPENDENCY IMPORTS (with error handling) ---

# --- Global Model Cache ---
_yolo_model_cache = {}
_dino_model_cache = None
_dam4sam_model_cache = {}

try:
    from DAM4SAM.dam4sam_tracker import DAM4SAMTracker
    from DAM4SAM.utils import utils as dam_utils
except ImportError:
    DAM4SAMTracker = None
    dam_utils = None


try:
    from groundingdino.util.inference import (
        load_model as gdino_load_model,
        predict as gdino_predict
    )
except ImportError:
    gdino_load_model = None
    gdino_predict = None


try:
    import mediapipe as mp
    from mediapipe.tasks import python
    from mediapipe.tasks.python import vision
except ImportError:
    mp = None
    python = None
    vision = None

try:
    from numba import njit
except ImportError:
    def njit(func):
        return func

try:
    import matplotlib.pyplot as plt
    import matplotlib.ticker as mticker
except ImportError:
    plt = None
    mticker = None


try:
    from PIL import Image
except ImportError:
    Image = None

try:
    import pyiqa
except ImportError:
    pyiqa = None

try:
    from scenedetect import detect, ContentDetector
except ImportError:
    detect = None
    ContentDetector = None


try:
    import yt_dlp as ytdlp
except ImportError:
    ytdlp = None

# --- CONFIGURATION ---
@dataclass
class Config:
    @dataclass
    class Paths:
        logs: str = "logs"
        models: str = "models"
        downloads: str = "downloads"
        grounding_dino_config: str = "GroundingDINO_SwinT_OGC.py" # Will be resolved via importlib.resources
        grounding_dino_checkpoint: str = "models/groundingdino_swint_ogc.pth"

    @dataclass
    class Models:
        user_agent: str = "Mozilla/5.0"
        grounding_dino: str = "https://github.com/IDEA-Research/GroundingDINO/releases/download/v0.1.0-alpha/groundingdino_swint_ogc.pth"
        face_landmarker: str = "https://storage.googleapis.com/mediapipe-models/face_landmarker/face_landmarker/float16/1/face_landmarker.task"
        dam4sam: Dict[str, str] = field(default_factory=lambda: {
            "sam21pp-T": "https://dl.fbaipublicfiles.com/segment_anything_2/092824/sam2.1_hiera_tiny.pt",
            "sam21pp-S": "https://dl.fbaipublicfiles.com/segment_anything_2/092824/sam2.1_hiera_small.pt",
            "sam21pp-B+": "https://dl.fbaipublicfiles.com/segment_anything_2/092824/sam2.1_hiera_base_plus.pt",
            "sam21pp-L": "https://dl.fbaipublicfiles.com/segment_anything_2/092824/sam2.1_hiera_large.pt",
        })
        yolo: str = "https://huggingface.co/Ultralytics/YOLO11/resolve/main/"

    @dataclass
    class YouTubeDL:
        output_template: str = "%(id)s_%(title).40s_%(height)sp.%(ext)s"
        format_string: str = "bestvideo[height<={max_res}][ext=mp4]+bestaudio[ext=m4a]/best[height<={max_res}][ext=mp4]/best"

    @dataclass
    class Ffmpeg:
        log_level: str = "info"
        thumbnail_quality: int = 80
        scene_threshold: float = 0.4
        fast_scene_threshold: float = 0.5

    @dataclass
    class Cache:
        size: int = 200
        eviction_factor: float = 0.2
        cleanup_threshold: float = 0.8

    @dataclass
    class Retry:
        max_attempts: int = 3
        backoff_seconds: List[float] = field(default_factory=lambda: [1, 5, 15])

    @dataclass
    class QualityScaling:
        entropy_normalization: float = 8.0
        resolution_denominator: int = 500000
        contrast_clamp: float = 2.0
        niqe_offset: float = 10.0
        niqe_scale_factor: float = 10.0

    @dataclass
    class Masking:
        keep_largest_only: bool = True
        close_kernel_size: int = 5
        open_kernel_size: int = 5

    @dataclass
    class UIDefaults:
        thumbnails_only: bool = True
        thumb_megapixels: float = 0.5
        scene_detect: bool = True
        max_resolution: str = "maximum available"
        pre_analysis_enabled: bool = True
        pre_sample_nth: int = 5
        enable_face_filter: bool = True
        face_model_name: str = "buffalo_l"
        enable_subject_mask: bool = True
        dam4sam_model_name: str = "sam21pp-L"
        person_detector_model: str = "yolo11x.pt"
        primary_seed_strategy: str = "🤖 Automatic"
        seed_strategy: str = "Largest Person"
        text_prompt: str = "a person"
        resume: bool = False
        require_face_match: bool = False
        enable_dedup: bool = True
        dedup_thresh: int = 5
        method: str = "all"
        interval: float = 5.0
        fast_scene: bool = False
        nth_frame: int = 5
        disable_parallel: bool = False

    @dataclass
    class FilterDefaults:
        quality_score: Dict[str, float] = field(default_factory=lambda: {'min': 0.0, 'max': 100.0, 'step': 0.5, 'default_min': 0.0, 'default_max': 100.0})
        sharpness: Dict[str, float] = field(default_factory=lambda: {'min': 0.0, 'max': 100.0, 'step': 0.5, 'default_min': 0.0, 'default_max': 100.0})
        edge_strength: Dict[str, float] = field(default_factory=lambda: {'min': 0.0, 'max': 100.0, 'step': 0.5, 'default_min': 0.0, 'default_max': 100.0})
        contrast: Dict[str, float] = field(default_factory=lambda: {'min': 0.0, 'max': 100.0, 'step': 0.5, 'default_min': 0.0, 'default_max': 100.0})
        brightness: Dict[str, float] = field(default_factory=lambda: {'min': 0.0, 'max': 100.0, 'step': 0.5, 'default_min': 0.0, 'default_max': 100.0})
        entropy: Dict[str, float] = field(default_factory=lambda: {'min': 0.0, 'max': 100.0, 'step': 0.5, 'default_min': 0.0, 'default_max': 100.0})
        niqe: Dict[str, float] = field(default_factory=lambda: {'min': 0.0, 'max': 100.0, 'step': 0.5, 'default_min': 0.0, 'default_max': 100.0})
        face_sim: Dict[str, float] = field(default_factory=lambda: {'min': 0.0, 'max': 1.0, 'step': 0.01, 'default_min': 0.0})
        mask_area_pct: Dict[str, float] = field(default_factory=lambda: {'min': 0.0, 'max': 100.0, 'step': 0.1, 'default_min': 1.0})
        dedup_thresh: Dict[str, int] = field(default_factory=lambda: {'min': -1, 'max': 32, 'step': 1, 'default': -1})
        eyes_open: Dict[str, float] = field(default_factory=lambda: {'min': 0.0, 'max': 1.0, 'step': 0.01, 'default_min': 0.0})
        yaw: Dict[str, float] = field(default_factory=lambda: {'min': -180.0, 'max': 180.0, 'step': 1, 'default_min': -25, 'default_max': 25})
        pitch: Dict[str, float] = field(default_factory=lambda: {'min': -180.0, 'max': 180.0, 'step': 1, 'default_min': -25, 'default_max': 25})

    @dataclass
    class QualityWeights:
        sharpness: int = 25
        edge_strength: int = 15
        contrast: int = 15
        brightness: int = 10
        entropy: int = 15
        niqe: int = 20

    @dataclass
    class Choices:
        max_resolution: List[str] = field(default_factory=lambda: ["maximum available", "2160", "1080", "720"])
        extraction_method_toggle: List[str] = field(default_factory=lambda: ["Recommended Thumbnails", "Legacy Full-Frame"])
        method: List[str] = field(default_factory=lambda: ["keyframes", "interval", "every_nth_frame", "nth_plus_keyframes", "all"])
        primary_seed_strategy: List[str] = field(default_factory=lambda: ["👤 By Face", "📝 By Text", "🔄 Face + Text Fallback", "🧑‍🤝‍🧑 Find Prominent Person"])
        seed_strategy: List[str] = field(default_factory=lambda: ["Largest Person", "Center-most Person"])
        person_detector_model: List[str] = field(default_factory=lambda: ['yolo11x.pt', 'yolo11s.pt'])
        face_model_name: List[str] = field(default_factory=lambda: ["buffalo_l", "buffalo_s"])
        dam4sam_model_name: List[str] = field(default_factory=lambda: ["sam21pp-T", "sam21pp-S", "sam21pp-B+", "sam21pp-L"])
        gallery_view: List[str] = field(default_factory=lambda: ["Kept Frames", "Rejected Frames"])
        log_level: List[str] = field(default_factory=lambda: ['DEBUG', 'INFO', 'WARNING', 'ERROR', 'SUCCESS', 'CRITICAL'])
        scene_gallery_view: List[str] = field(default_factory=lambda: ["Kept", "Rejected", "All"])

    @dataclass
    class GroundingDinoParams:
        box_threshold: float = 0.35
        text_threshold: float = 0.25

    @dataclass
    class PersonDetector:
        model: str = "yolo11x.pt"
        imgsz: int = 640
        conf: float = 0.3
    
    @dataclass
    class Logging:
        log_level: str = "INFO"
        log_format: str = '%(asctime)s | %(levelname)8s | %(name)s | %(message)s'
        colored_logs: bool = True
        structured_log_path: str = "structured_log.jsonl"

    paths: Paths = field(default_factory=Paths)
    models: Models = field(default_factory=Models)
    youtube_dl: YouTubeDL = field(default_factory=YouTubeDL)
    ffmpeg: Ffmpeg = field(default_factory=Ffmpeg)
    cache: Cache = field(default_factory=Cache)
    retry: Retry = field(default_factory=Retry)
    quality_scaling: QualityScaling = field(default_factory=QualityScaling)
    masking: Masking = field(default_factory=Masking)
    ui_defaults: UIDefaults = field(default_factory=UIDefaults)
    filter_defaults: FilterDefaults = field(default_factory=FilterDefaults)
    quality_weights: QualityWeights = field(default_factory=QualityWeights)
    choices: Choices = field(default_factory=Choices)
    grounding_dino_params: GroundingDinoParams = field(default_factory=GroundingDinoParams)
    person_detector: PersonDetector = field(default_factory=PersonDetector)
    logging: Logging = field(default_factory=Logging)
    
    sharpness_base_scale: int = 2500
    edge_strength_base_scale: int = 100
    min_mask_area_pct: float = 1.0
    
    @dataclass
    class Monitoring:
        memory_warning_threshold_mb: int = 8192
        memory_critical_threshold_mb: int = 16384
        cpu_warning_threshold_percent: int = 90
        gpu_memory_warning_threshold_percent: int = 90
        memory_limit_mb: int = 8192

    @dataclass
    class ExportOptions:
        enable_crop: bool = True
        crop_padding: int = 1
        crop_ars: str = "16:9,1:1,9:16"

    @dataclass
    class GradioDefaults:
        auto_pctl_input: int = 25
        show_mask_overlay: bool = True
        overlay_alpha: float = 0.6

    @dataclass
    class SeedingDefaults:
        face_similarity_threshold: float = 0.4
        yolo_iou_threshold: float = 0.3
        face_contain_score: int = 100
        confidence_score_multiplier: int = 20
        iou_bonus: int = 50
        face_to_body_expansion_factors: List[float] = field(default_factory=lambda: [4.0, 7.0, 0.75])
        final_fallback_box: List[float] = field(default_factory=lambda: [0.25, 0.25, 0.5, 0.5])

    @dataclass
    class UtilityDefaults:
        max_filename_length: int = 50
        video_extensions: List[str] = field(default_factory=lambda: ['.mp4','.mov','.mkv','.avi','.webm'])
        image_extensions: List[str] = field(default_factory=lambda: ['.png','.jpg','.jpeg','.webp','.bmp'])

    @dataclass
    class PostProcessing:
        mask_fill_kernel_size: int = 5

    @dataclass
    class Visualization:
        bbox_color: List[int] = field(default_factory=lambda: [255, 0, 0])
        bbox_thickness: int = 2

    @dataclass
    class Analysis:
        max_workers: int = 8
        default_batch_size: int = 32
        default_workers: int = 4
        
    @dataclass
    class ModelDefaults:
        face_analyzer_det_size: List[int] = field(default_factory=lambda: [640, 640])

    monitoring: Monitoring = field(default_factory=Monitoring)
    export_options: ExportOptions = field(default_factory=ExportOptions)
    gradio_defaults: GradioDefaults = field(default_factory=GradioDefaults)
    seeding_defaults: SeedingDefaults = field(default_factory=SeedingDefaults)
    utility_defaults: UtilityDefaults = field(default_factory=UtilityDefaults)
    post_processing: PostProcessing = field(default_factory=PostProcessing)
    visualization: Visualization = field(default_factory=Visualization)
    analysis: Analysis = field(default_factory=Analysis)
    model_defaults: ModelDefaults = field(default_factory=ModelDefaults)
    config_path: Optional[str] = "config.json"

    def __post_init__(self):
        # Start from a snapshot of the initialized defaults
        config_dict = asdict(self)

        # 2. Override with file config
        config_p = Path(self.config_path) if self.config_path else None
        if config_p and config_p.exists():
            try:
                with open(config_p, 'r', encoding='utf-8') as f:
                    file_config = json.load(f)
                if file_config:
                    self._merge_configs(config_dict, file_config)
            except Exception as e:
                # Log this instead of raising, so we can fall back to defaults
                print(f"Warning: Could not load or parse {self.config_path}: {e}") # Replace with logger later

        # 3. Override with environment variables
        self._override_with_env_vars(config_dict)

        # 4. Populate the dataclass from the final merged dictionary
        self._from_dict(config_dict)

        # 5. Create necessary directories
        self._create_dirs()

    def _merge_configs(self, base, override):
        for key, value in override.items():
            if isinstance(value, dict) and isinstance(base.get(key), dict):
                base[key] = self._merge_configs(base.get(key, {}), value)
            else:
                base[key] = value
        return base

    def _override_with_env_vars(self, config_dict, prefix='APP'):
        for key, value in config_dict.items():
            new_prefix = f"{prefix}_{key.upper()}"
            if isinstance(value, dict):
                self._override_with_env_vars(value, new_prefix)
            else:
                env_var = os.getenv(new_prefix)
                if env_var is not None:
                    config_dict[key] = self._coerce_type(env_var, value)

    def _coerce_type(self, env_val, default_val):
        if isinstance(default_val, bool):
            return env_val.lower() in ['true', '1', 'yes']
        if isinstance(default_val, int):
            return int(env_val)
        if isinstance(default_val, float):
            return float(env_val)
        if isinstance(default_val, list):
            if not env_val: # Check for empty string specifically
                return []
            parts = [p.strip() for p in env_val.split(',') if p.strip()]
            # Ensure that if default_val is empty, we handle it gracefully.
            # Coercing to string is a safe bet for elements in a list from env var.
            element_default = default_val[0] if default_val else ""
            return [self._coerce_type(p, element_default) for p in parts]
        return env_val

    def _from_dict(self, data: Dict[str, Any]):
        for f in fields(self):
            if f.name in data:
                field_data = data[f.name]
                # Check if the field is a dataclass and the data is a dict
                if is_dataclass(f.type) and isinstance(field_data, dict):
                    # Get the existing nested dataclass instance
                    nested_instance = getattr(self, f.name)
                    # Create a new dictionary from the nested instance
                    nested_data = asdict(nested_instance)
                    # Merge the new data into the existing data
                    self._merge_configs(nested_data, field_data)
                    # Create a new instance from the merged data
                    setattr(self, f.name, f.type(**nested_data))
                else:
                    setattr(self, f.name, field_data)
        self._validate_config()

    def _validate_config(self):
        if sum(asdict(self.quality_weights).values()) == 0:
            raise ValueError("The sum of quality_weights cannot be zero.")

    def _create_dirs(self):
        dir_paths = [
            self.paths.logs,
            self.paths.models,
            self.paths.downloads,
        ]
        for dir_path in dir_paths:
            if isinstance(dir_path, str):
                try:
                    Path(dir_path).mkdir(exist_ok=True, parents=True)
                except PermissionError as e:
                    raise RuntimeError(f"Cannot create directory at {dir_path}. Check permissions.") from e

    def save_config(self, path: str):
        """Saves the current (resolved) configuration to a JSON file."""
        with open(path, 'w', encoding='utf-8') as f:
            json.dump(_to_json_safe(asdict(self)), f, indent=2, ensure_ascii=False)


# --- LOGGING ---

SUCCESS_LEVEL_NUM = 25
logging.addLevelName(SUCCESS_LEVEL_NUM, "SUCCESS")

@dataclass
class LogEvent:
    timestamp: str
    level: str
    message: str
    component: str
    operation: Optional[str] = None
    duration_ms: Optional[float] = None
    error_type: Optional[str] = None
    stack_trace: Optional[str] = None
    user_context: Optional[Dict[str, Any]] = None
    performance_metrics: Optional[Dict[str, Any]] = None
    custom_fields: Optional[Dict[str, Any]] = None

class AppLogger:
    def __init__(self, config: 'Config', log_dir: Optional[Path] = None,
                 log_to_file: bool = True,
                 log_to_console: bool = True):
        self.config = config
        self.log_dir = log_dir or Path(self.config.paths.logs)
        self.log_dir.mkdir(exist_ok=True, parents=True)
        self.progress_queue = None
        self.session_id = datetime.now().strftime("%Y%m%d_%H%M%S")
        self.session_log_file = self.log_dir / f"session_{self.session_id}.log"
        self.structured_log_file = self.log_dir / self.config.logging.structured_log_path
        self.logger = logging.getLogger(f'enhanced_logger_{self.session_id}')
        self.logger.setLevel(logging.DEBUG)
        self.logger.propagate = False
        self.logger.handlers.clear()
        if log_to_console and self.config.logging.colored_logs:
            self._setup_console_handler()
        if log_to_file:
            self._setup_file_handlers()
        self._operation_stack: List[Dict[str, Any]] = []
        self._file_lock = threading.Lock()

    def _setup_console_handler(self):
        console_handler = logging.StreamHandler()
        console_formatter = ColoredFormatter(self.config.logging.log_format)
        console_handler.setFormatter(console_formatter)
        console_handler.setLevel(self.config.logging.log_level)
        self.logger.addHandler(console_handler)

    def _setup_file_handlers(self):
        file_handler = logging.FileHandler(self.session_log_file, encoding='utf-8')
        file_formatter = logging.Formatter(self.config.logging.log_format)
        file_handler.setFormatter(file_formatter)
        file_handler.setLevel(logging.DEBUG)
        self.logger.addHandler(file_handler)
        # The structured handler is removed to prevent duplicate/mixed logging,
        # as structured logs are written manually in _log_event.
        # self.structured_handler = logging.FileHandler(self.structured_log_file, encoding='utf-8')
        # self.structured_handler.setLevel(logging.DEBUG)
        # self.logger.addHandler(self.structured_handler)

    def set_progress_queue(self, queue):
        self.progress_queue = queue

    @contextlib.contextmanager
    def operation(self, name, component="system", tracker=None):
        t0 = time.time()
        if tracker:
            tracker.set_stage(name)
        self.info(f"Start {name}", component=component)
        try:
            yield
            duration = (time.time() - t0) * 1000
            if tracker:
                tracker.done_stage(f"{name} complete")
            self.success(f"Done {name} in {duration:.0f}ms", component=component)
        except Exception as e:
            if tracker:
                # Freeze progress and show failure state
                tracker.set_stage(f"{name}: Failed", substage=str(e))
            self.error(f"Failed {name}", component=component, stack_trace=traceback.format_exc())
            raise

    def _create_log_event(self, level: str, message: str, component: str, **kwargs) -> LogEvent:
        exc_info = kwargs.pop('exc_info', None)
        extra = kwargs.pop('extra', None)
        # Map legacy "stacktrace" to "stack_trace" for backward compatibility
        if 'stacktrace' in kwargs:
            kwargs['stack_trace'] = kwargs.pop('stacktrace')
        if exc_info: kwargs['stack_trace'] = traceback.format_exc()
        if extra:
            kwargs['custom_fields'] = kwargs.get('custom_fields', {})
            kwargs['custom_fields'].update(extra)
        return LogEvent(timestamp=datetime.now().isoformat(), level=level, message=message, component=component,
                        **kwargs)

    def _log_event(self, event: LogEvent):
        log_level_name = event.level.upper()
        log_level = getattr(logging, log_level_name, logging.INFO)
        # Use custom level number for "SUCCESS"
        if log_level_name == "SUCCESS":
            log_level = SUCCESS_LEVEL_NUM

        extra_info = f" [{event.component}]"
        if event.operation: extra_info += f" [{event.operation}]"
        if event.duration_ms: extra_info += f" ({event.duration_ms:.1f}ms)"

        log_message = f"{event.message}{extra_info}"
        if event.stack_trace:
            log_message += f"\n{event.stack_trace}"
        self.logger.log(log_level, log_message)

        # Manual write to JSONL file
        json_line = json.dumps(asdict(event), default=str, ensure_ascii=False)
        with self._file_lock:
            with open(self.structured_log_file, 'a', encoding='utf-8') as f:
                f.write(json_line + '\n')

        if self.progress_queue:
            ui_message = f"[{event.level}] {event.message}"
            if event.operation: ui_message = f"[{event.operation}] {ui_message}"
            self.progress_queue.put({"log": ui_message})

    def debug(self, message: str, component: str = "system", **kwargs): self._log_event(self._create_log_event("DEBUG", message, component, **kwargs))
    def info(self, message: str, component: str = "system", **kwargs): self._log_event(self._create_log_event("INFO", message, component, **kwargs))
    def warning(self, message: str, component: str = "system", **kwargs): self._log_event(self._create_log_event("WARNING", message, component, **kwargs))
    def error(self, message: str, component: str = "system", **kwargs): self._log_event(self._create_log_event("ERROR", message, component, **kwargs))
    def success(self, message: str, component: str = "system", **kwargs): self._log_event(self._create_log_event("SUCCESS", message, component, **kwargs))
    def critical(self, message: str, component: str = "system", **kwargs): self._log_event(self._create_log_event("CRITICAL", message, component, **kwargs))

class ColoredFormatter(logging.Formatter):
    COLORS = {'DEBUG': '\033[36m', 'INFO': '\033[37m', 'WARNING': '\033[33m',
              'ERROR': '\033[31m', 'CRITICAL': '\033[35m', 'SUCCESS': '\033[32m', 'RESET': '\033[0m'}
    def format(self, record):
        color = self.COLORS.get(record.levelname, self.COLORS['RESET'])
        record.levelname = f"{color}{record.levelname}{self.COLORS['RESET']}"
        return super().format(record)

class AdvancedProgressTracker:
    def __init__(self, progress, queue: Queue, logger: AppLogger, ui_stage_name: str = ""):
        self.progress = progress
        self.queue = queue
        self.logger = logger
        self.stage = ui_stage_name or "Working"
        self.substage: Optional[str] = None
        self.total = 1
        self.done = 0
        self._t0 = time.time()
        self._last_ts = self._t0
        self._ema_dt = None
        self._alpha = 0.2
        self._last_update_ts: float = 0.0
        self.throttle_interval: float = 0.1  # 10 Hz
        self.pause_event = threading.Event()
        self.pause_event.set()

    def start(self, total_items: int, desc: Optional[str] = None):
        self.total = max(1, int(total_items))
        self.done = 0
        if desc:
            self.stage = desc
        self.substage = None
        self._t0 = time.time()
        self._last_ts = self._t0
        self._ema_dt = None
        self._overlay(force=True)

    def step(self, n: int = 1, desc: Optional[str] = None, substage: Optional[str] = None):
        self.pause_event.wait()
        now = time.time()
        dt = now - self._last_ts
        self._last_ts = now
        if dt > 0:
            if self._ema_dt is None:
                self._ema_dt = dt / max(1, n)
            else:
                self._ema_dt = self._alpha * (dt / max(1, n)) + (1 - self._alpha) * self._ema_dt
        self.done = min(self.total, self.done + n)
        if desc:
            self.stage = desc
        if substage is not None:
            self.substage = substage
        self._overlay()

    def set(self, done: int, desc: Optional[str] = None, substage: Optional[str] = None):
        delta = max(0, done - self.done)
        if delta > 0:
            self.step(delta, desc=desc, substage=substage)

    def set_stage(self, stage: str, substage: Optional[str] = None):
        self.stage = stage
        self.substage = substage
        self._overlay(force=True)

    def done_stage(self, final_text: Optional[str] = None):
        self.done = self.total
        self._overlay(force=True)
        if final_text:
            self.logger.info(final_text, component="progress")

    def _overlay(self, force: bool = False):
        now = time.time()
        fraction = self.done / max(1, self.total)
        if not force and (now - self._last_update_ts < self.throttle_interval):
            return
        self._last_update_ts = now

        eta_s = self._eta_seconds()
        eta_str = self._fmt_eta(eta_s)

        desc_parts = [f"{self.stage} ({self.done}/{self.total})"]
        if self.substage:
            desc_parts.append(self.substage)
        desc_parts.append(f"ETA {eta_str}")
        gradio_desc = " • ".join(desc_parts)

        if self.progress:
            self.progress(fraction, desc=gradio_desc)

        progress_event = ProgressEvent(
            stage=self.stage,
            substage=self.substage,
            done=self.done,
            total=self.total,
            fraction=fraction,
            eta_seconds=eta_s,
            eta_formatted=eta_str
        )
        self.queue.put({"progress": asdict(progress_event)})

    def _eta_seconds(self):
        if self._ema_dt is None:
            return None
        remaining = max(0, self.total - self.done)
        return self._ema_dt * remaining

    @staticmethod
    def _fmt_eta(eta_s):
        if eta_s is None:
            return "—"
        if eta_s < 60:
            return f"{int(eta_s)}s"
        m, s = divmod(int(eta_s), 60)
        if m < 60:
            return f"{m}m {s}s"
        h, m = divmod(m, 60)
        return f"{h}h {m}m"

# --- ERROR HANDLING ---

class ErrorSeverity(Enum):
    LOW = "low"
    MEDIUM = "medium"
    HIGH = "high"
    CRITICAL = "critical"

class RecoveryStrategy(Enum):
    RETRY = "retry"
    FALLBACK = "fallback"
    SKIP = "skip"
    ABORT = "abort"

class ErrorHandler:
    def __init__(self, logger, max_attempts: int, backoff_seconds: list):
        self.logger = logger
        self.max_attempts = max_attempts
        self.backoff_seconds = backoff_seconds
        self.error_count = 0
        self.recovery_attempts = {}

    def with_retry(self, max_attempts=None, backoff_seconds=None, recoverable_exceptions: tuple = (Exception,)):
        max_attempts = max_attempts or self.max_attempts
        backoff_seconds = backoff_seconds or self.backoff_seconds
        def decorator(func: Callable) -> Callable:
            @functools.wraps(func)
            def wrapper(*args, **kwargs) -> Any:
                last_exception = None
                for attempt in range(max_attempts):
                    try:
                        return func(*args, **kwargs)
                    except recoverable_exceptions as e:
                        last_exception = e
                        if attempt < max_attempts - 1:
                            sleep_time = backoff_seconds[min(attempt, len(backoff_seconds) - 1)]
                            self.logger.warning(
                                f"Attempt {attempt + 1} failed, retrying in {sleep_time}s: {str(e)}", component="error_handler",
                                custom_fields={'function': func.__name__, 'attempt': attempt + 1, 'max_attempts': max_attempts, 'retry_delay': sleep_time})
                            time.sleep(sleep_time)
                        else:
                            self.logger.error(
                                f"All retry attempts failed for {func.__name__}: {str(e)}", component="error_handler",
                                error_type=type(e).__name__, stack_trace=traceback.format_exc(),
                                custom_fields={'function': func.__name__, 'total_attempts': max_attempts})
                raise last_exception
            return wrapper
        return decorator

    def with_fallback(self, fallback_func: Callable):
        def decorator(func: Callable) -> Callable:
            @functools.wraps(func)
            def wrapper(*args, **kwargs) -> Any:
                try:
                    return func(*args, **kwargs)
                except Exception as e:
                    self.logger.warning(
                        f"Primary function {func.__name__} failed, using fallback: {str(e)}", component="error_handler",
                        custom_fields={'primary_function': func.__name__, 'fallback_function': fallback_func.__name__, 'error': str(e)})
                    try:
                        return fallback_func(*args, **kwargs)
                    except Exception as fallback_error:
                        self.logger.error(
                            f"Both primary and fallback functions failed", component="error_handler", error_type=type(fallback_error).__name__,
                            stack_trace=traceback.format_exc(),
                            custom_fields={'primary_function': func.__name__, 'fallback_function': fallback_func.__name__,
                                           'primary_error': str(e), 'fallback_error': str(fallback_error)})
                        raise fallback_error
            return wrapper
        return decorator

# --- EVENTS ---

@dataclass
class ProgressEvent:
    stage: str
    substage: Optional[str] = None
    done: int = 0
    total: int = 1
    fraction: float = 0.0
    eta_seconds: Optional[float] = None
    eta_formatted: str = "—"

@dataclass
class UIEvent: pass

@dataclass
class ExtractionEvent(UIEvent):
    source_path: str
    upload_video: Optional[str]
    method: str
    interval: str
    nth_frame: str
    fast_scene: bool
    max_resolution: str
    thumbnails_only: bool
    thumb_megapixels: float
    scene_detect: bool

@dataclass
class PreAnalysisEvent(UIEvent):
    output_folder: str
    video_path: str
    resume: bool
    enable_face_filter: bool
    face_ref_img_path: str
    face_ref_img_upload: Optional[str]
    face_model_name: str
    enable_subject_mask: bool
    dam4sam_model_name: str
    person_detector_model: str
    best_frame_strategy: str
    scene_detect: bool
    text_prompt: str
    box_threshold: float
    text_threshold: float
    min_mask_area_pct: float
    sharpness_base_scale: float
    edge_strength_base_scale: float
    gdino_config_path: str
    gdino_checkpoint_path: str
    pre_analysis_enabled: bool
    pre_sample_nth: int
    primary_seed_strategy: str
    compute_quality_score: bool = True
    compute_sharpness: bool = True
    compute_edge_strength: bool = True
    compute_contrast: bool = True
    compute_brightness: bool = True
    compute_entropy: bool = True
    compute_eyes_open: bool = True
    compute_yaw: bool = True
    compute_pitch: bool = True
    compute_face_sim: bool = True
    compute_subject_mask_area: bool = True
    compute_niqe: bool = True
    compute_phash: bool = True
    enable_dedup: bool = True
    dedup_thresh: int = 5

@dataclass
class PropagationEvent(UIEvent):
    output_folder: str
    video_path: str
    scenes: list[dict[str, Any]]
    analysis_params: PreAnalysisEvent

@dataclass
class FilterEvent(UIEvent):
    all_frames_data: list[dict[str, Any]]
    per_metric_values: dict[str, Any]
    output_dir: str
    gallery_view: str
    show_overlay: bool
    overlay_alpha: float
    require_face_match: bool
    dedup_thresh: int
    slider_values: dict[str, float]

@dataclass
class ExportEvent(UIEvent):
    all_frames_data: list[dict[str, Any]]
    output_dir: str
    video_path: str
    enable_crop: bool
    crop_ars: str
    crop_padding: int
    filter_args: dict[str, Any]

@dataclass
class SessionLoadEvent(UIEvent):
    session_path: str

# --- UTILS ---

def _to_json_safe(obj):
    if isinstance(obj, (Path, datetime)):
        return str(obj)
    if hasattr(np, 'floating') and isinstance(obj, np.floating):
        return float(obj)
    if hasattr(np, 'integer') and isinstance(obj, np.integer):
        return int(obj)
    if dataclasses.is_dataclass(obj):
        return dataclasses.asdict(obj)
    if isinstance(obj, dict):
        return {k: _to_json_safe(v) for k, v in obj.items()}
    if isinstance(obj, (list, tuple)):
        return [_to_json_safe(i) for i in obj]
    if isinstance(obj, np.ndarray):
        return obj.tolist()
    return obj

def estimate_totals(params: 'AnalysisParameters', video_info: dict, scenes: list['Scene'] | None) -> dict:
    fps = max(1, int(video_info.get("fps") or 30))
    total_frames = int(video_info.get("frame_count") or 0)

    # Extraction totals
    method = params.method
    if method == "interval":
        extraction_total = max(1, int(total_frames / max(0.1, params.interval) / fps))
    elif method == "every_nth_frame":
        extraction_total = max(1, int(total_frames / max(1, params.nth_frame)))
    elif method == "all":
        extraction_total = total_frames
    elif method in ("keyframes", "nth_plus_keyframes"):
        extraction_total = max(1, int(total_frames * 0.15))  # keep heuristic
    else:
        extraction_total = total_frames

    # Pre-analysis: one seed attempt per scene (adjust if you do retries)
    scenes_count = len(scenes or [])
    pre_analysis_total = max(0, scenes_count)

    # Propagation: frames per scene
    propagation_total = 0
    if scenes:
        for sc in scenes:
            propagation_total += max(0, sc.end_frame - sc.start_frame + 1)

    return {
        "extraction": extraction_total,
        "pre_analysis": pre_analysis_total,
        "propagation": propagation_total
    }

def sanitize_filename(name, config: 'Config', max_length=None):
    max_length = max_length or config.utility_defaults.max_filename_length
    return re.sub(r'[^\w\-_.]', '_', name)[:max_length]

def _coerce(val, to_type):
    if to_type is bool:
        if isinstance(val, bool): return val
        return str(val).strip().lower() in {"1", "true", "yes", "on"}
    if to_type in (int, float):
        try:
            return to_type(val)
        except (ValueError, TypeError):
            # Let the caller handle the exception if it's inappropriate
            # to fallback to a default. For AnalysisParameters, it has a try-except.
            raise
    return val

@contextlib.contextmanager
def safe_resource_cleanup():
    try: yield
    finally:
        gc.collect()
        if torch.cuda.is_available(): torch.cuda.empty_cache()

def is_image_folder(p: str | Path) -> bool:
    if not p:
        return False
    try:
        if not isinstance(p, (str, Path)):
            p = str(p)
        p = Path(p)
        return p.is_dir()
    except (TypeError, ValueError):
        return False

def list_images(p: str | Path, cfg: Config) -> list[Path]:
    p = Path(p)
    exts = {e.lower() for e in cfg.utility_defaults.image_extensions}
    return sorted([f for f in p.iterdir() if f.suffix.lower() in exts and f.is_file()])

def _sanitize_face_ref(runconfig: dict, logger) -> tuple[str, bool]:
    ref = (runconfig.get('face_ref_img_path') or '').strip()
    vid = (runconfig.get('video_path') or '').strip()
    if not ref:
        logger.info("No face reference in session; face similarity disabled on load.", component="session_loader")
        return "", False
    bad_exts = set(logger.config.utility_defaults.video_extensions)
    img_exts = set(logger.config.utility_defaults.image_extensions)
    p = Path(ref)
    if ref == vid or p.suffix.lower() in bad_exts:
        logger.warning("Reference path appears to be a video or equals video_path; clearing safely.", component="session_loader")
        return "", False
    if p.suffix.lower() not in img_exts or not p.is_file():
        logger.warning("Reference path is not a valid image on disk; clearing safely.", component="session_loader", extra={'path': ref})
        return "", False
    return ref, True

# --- QUALITY ---

@njit
def compute_entropy(hist, entropy_norm):
    prob = hist / (np.sum(hist) + 1e-7)
    entropy = -np.sum(prob[prob > 0] * np.log2(prob[prob > 0]))
    return min(max(entropy / entropy_norm, 0), 1.0)

@dataclass
class QualityConfig:
    sharpness_base_scale: float
    edge_strength_base_scale: float
    enable_niqe: bool = True

# --- MODELS ---

@dataclass
class FrameMetrics:
    quality_score: float = 0.0
    sharpness_score: float = 0.0
    edge_strength_score: float = 0.0
    contrast_score: float = 0.0
    brightness_score: float = 0.0
    entropy_score: float = 0.0
    niqe_score: float = 0.0
    eyes_open: float = 0.0
    blink_prob: float = 0.0
    yaw: float = 0.0
    pitch: float = 0.0
    roll: float = 0.0

@dataclass
class Frame:
    image_data: np.ndarray
    frame_number: int
    metrics: FrameMetrics = field(default_factory=FrameMetrics)
    face_similarity_score: float | None = None
    max_face_confidence: float | None = None
    error: str | None = None

    def calculate_quality_metrics(self, thumb_image_rgb: np.ndarray, quality_config: QualityConfig, logger: 'AppLogger',
                                  mask: np.ndarray | None = None, niqe_metric=None, main_config: 'Config' = None,
                                  face_landmarker=None, face_bbox: Optional[List[int]] = None,
                                  metrics_to_compute: Optional[Dict[str, bool]] = None):
        try:
            if metrics_to_compute is None:
                metrics_to_compute = {k: True for k in ['eyes_open', 'yaw', 'pitch', 'sharpness', 'edge_strength', 'contrast', 'brightness', 'entropy', 'quality']}

            if face_landmarker and any(metrics_to_compute.get(k) for k in ['eyes_open', 'yaw', 'pitch']):
                if face_bbox:
                    x1, y1, x2, y2 = face_bbox
                    face_img = thumb_image_rgb[y1:y2, x1:x2]
                else:
                    face_img = thumb_image_rgb

                if not face_img.flags['C_CONTIGUOUS']:
                    face_img = np.ascontiguousarray(face_img, dtype=np.uint8)
                if face_img.dtype != np.uint8:
                    face_img = face_img.astype(np.uint8)

                mp_image = mp.Image(image_format=mp.ImageFormat.SRGB, data=face_img)
                landmarker_result = face_landmarker.detect(mp_image)

                if landmarker_result.face_blendshapes:
                    blendshapes = {b.category_name: b.score for b in landmarker_result.face_blendshapes[0]}
                    if metrics_to_compute.get('eyes_open'):
                        self.metrics.eyes_open = 1.0 - max(blendshapes.get('eyeBlinkLeft', 0), blendshapes.get('eyeBlinkRight', 0))
                        self.metrics.blink_prob = max(blendshapes.get('eyeBlinkLeft', 0), blendshapes.get('eyeBlinkRight', 0))

                if landmarker_result.facial_transformation_matrixes and any(metrics_to_compute.get(k) for k in ['yaw', 'pitch']):
                    matrix = landmarker_result.facial_transformation_matrixes[0]
                    sy = math.sqrt(matrix[0, 0] * matrix[0, 0] + matrix[1, 0] * matrix[1, 0])
                    singular = sy < 1e-6
                    if not singular:
                        if metrics_to_compute.get('pitch'): self.metrics.pitch = math.degrees(math.atan2(-matrix[2, 0], sy))
                        if metrics_to_compute.get('yaw'): self.metrics.yaw = math.degrees(math.atan2(matrix[1, 0], matrix[0, 0]))
                        self.metrics.roll = math.degrees(math.atan2(matrix[2, 1], matrix[2, 2]))
                    else:
                        if metrics_to_compute.get('pitch'): self.metrics.pitch = math.degrees(math.atan2(-matrix[2, 0], sy))
                        if metrics_to_compute.get('yaw'): self.metrics.yaw = 0
                        self.metrics.roll = 0

            scores_norm = {}
            gray = cv2.cvtColor(thumb_image_rgb, cv2.COLOR_RGB2GRAY)
            active_mask = ((mask > 128) if mask is not None and mask.ndim == 2 else None)
            if active_mask is not None and np.sum(active_mask) < 100:
                active_mask = None

            def _calculate_and_store_score(name, value):
                normalized_value = min(max(value, 0.0), 1.0)
                scores_norm[name] = normalized_value
                setattr(self.metrics, f"{name}_score", float(normalized_value * 100))


            if metrics_to_compute.get('sharpness'):
                lap = cv2.Laplacian(gray, cv2.CV_64F)
                masked_lap = lap[active_mask] if active_mask is not None else lap
                sharpness = np.var(masked_lap) if masked_lap.size > 0 else 0
                sharpness_scaled = (sharpness / (quality_config.sharpness_base_scale * (gray.size / main_config.quality_scaling.resolution_denominator)))
                _calculate_and_store_score("sharpness", sharpness_scaled)

            if metrics_to_compute.get('edge_strength'):
                sobelx = cv2.Sobel(gray, cv2.CV_64F, 1, 0, ksize=3)
                sobely = cv2.Sobel(gray, cv2.CV_64F, 0, 1, ksize=3)
                edge_strength = np.mean(np.sqrt(sobelx**2 + sobely**2))
                edge_strength_scaled = (edge_strength / (quality_config.edge_strength_base_scale * (gray.size / main_config.quality_scaling.resolution_denominator)))
                _calculate_and_store_score("edge_strength", edge_strength_scaled)

            if metrics_to_compute.get('contrast') or metrics_to_compute.get('brightness'):
                pixels = gray[active_mask] if active_mask is not None else gray
                mean_br, std_br = (np.mean(pixels), np.std(pixels)) if pixels.size > 0 else (0, 0)
                if metrics_to_compute.get('brightness'):
                    brightness = mean_br / 255.0
                    _calculate_and_store_score("brightness", brightness)
                if metrics_to_compute.get('contrast'):
                    contrast = std_br / (mean_br + 1e-7)
                    contrast_scaled = min(contrast, main_config.quality_scaling.contrast_clamp) / main_config.quality_scaling.contrast_clamp
                    _calculate_and_store_score("contrast", contrast_scaled)

            if metrics_to_compute.get('entropy'):
                gray_full = cv2.cvtColor(self.image_data, cv2.COLOR_RGB2GRAY)
                active_mask_full = None
                if mask is not None:
                    mask_full = cv2.resize(mask, (gray_full.shape[1], gray_full.shape[0]), interpolation=cv2.INTER_NEAREST)
                    active_mask_full = (mask_full > 128).astype(np.uint8)
                hist = cv2.calcHist([gray_full], [0], active_mask_full, [256], [0, 256]).flatten()
                entropy = compute_entropy(hist, main_config.quality_scaling.entropy_normalization)
                scores_norm["entropy"] = entropy
                self.metrics.entropy_score = float(entropy * 100)

            if quality_config.enable_niqe and niqe_metric is not None:
                try:
                    rgb_image = self.image_data
                    if active_mask is not None:
                        active_mask_full = cv2.resize(mask, (rgb_image.shape[1], rgb_image.shape[0]), interpolation=cv2.INTER_NEAREST) > 128
                        mask_3ch = (np.stack([active_mask_full] * 3, axis=-1))
                        rgb_image = np.where(mask_3ch, rgb_image, 0)
                    img_tensor = (torch.from_numpy(rgb_image).float().permute(2, 0, 1).unsqueeze(0) / 255.0)
                    with (torch.no_grad(), torch.amp.autocast('cuda', enabled=torch.cuda.is_available())):
                        niqe_raw = float(niqe_metric(img_tensor.to(niqe_metric.device)))
                        niqe_score = max(0, min(100, (main_config.quality_scaling.niqe_offset - niqe_raw) * main_config.quality_scaling.niqe_scale_factor))
                        scores_norm["niqe"] = niqe_score / 100.0
                        self.metrics.niqe_score = float(niqe_score)
                except Exception as e:
                    logger.warning("NIQE calculation failed", extra={'frame': self.frame_number, 'error': e})
                    if torch.cuda.is_available(): torch.cuda.empty_cache()

            if main_config and metrics_to_compute.get('quality'):
                weights = asdict(main_config.quality_weights)
                quality_sum = sum(
                    scores_norm.get(k, 0) * (weights.get(k, 0) / 100.0)
                    for k in scores_norm.keys()
                )
                self.metrics.quality_score = float(quality_sum * 100)
        except Exception as e:
            self.error = f"Quality calc failed: {e}"
            logger.error("Frame quality calculation failed", exc_info=True, extra={'frame': self.frame_number})

@dataclass
class Scene:
    shot_id: int
    start_frame: int
    end_frame: int
    status: str = "pending"
    best_frame: int | None = None
    seed_metrics: dict = field(default_factory=dict)
    seed_frame_idx: int | None = None
    seed_config: dict = field(default_factory=dict)
    seed_type: str | None = None
    seed_result: dict = field(default_factory=dict)
    preview_path: str | None = None
    manual_status_change: bool = False
    is_overridden: bool = False
    initial_bbox: Optional[list] = None
    selected_bbox: Optional[list] = None
    yolo_detections: List[dict] = field(default_factory=list)

@dataclass
class AnalysisParameters:
    source_path: str = ""
    method: str = ""
    interval: float = 0.0
    max_resolution: str = ""
    fast_scene: bool = False
    output_folder: str = ""
    video_path: str = ""
    disable_parallel: bool = False
    resume: bool = False
    enable_face_filter: bool = False
    face_ref_img_path: str = ""
    face_model_name: str = ""
    enable_subject_mask: bool = False
    dam4sam_model_name: str = ""
    person_detector_model: str = ""
    seed_strategy: str = ""
    scene_detect: bool = False
    nth_frame: int = 0
    require_face_match: bool = False
    text_prompt: str = ""
    thumbnails_only: bool = True
    thumb_megapixels: float = 0.5
    pre_analysis_enabled: bool = False
    pre_sample_nth: int = 1
    primary_seed_strategy: str = "🤖 Automatic"
    gdino_config_path: str = ""
    gdino_checkpoint_path: str = ""
    box_threshold: float = 0.35
    text_threshold: float = 0.25
    min_mask_area_pct: float = 1.0
    sharpness_base_scale: float = 2500.0
    edge_strength_base_scale: float = 100.0
    compute_quality_score: bool = True
    compute_sharpness: bool = True
    compute_edge_strength: bool = True
    compute_contrast: bool = True
    compute_brightness: bool = True
    compute_entropy: bool = True
    compute_eyes_open: bool = True
    compute_yaw: bool = True
    compute_pitch: bool = True
    compute_face_sim: bool = True
    compute_subject_mask_area: bool = True
    compute_niqe: bool = True
    compute_phash: bool = True
    enable_dedup: bool = True
    dedup_thresh: int = 5

    def __post_init__(self):
        # This post_init is now less critical as config is passed on creation,
        # but can be used for validation or complex defaults.
        pass

    @classmethod
    def from_ui(cls, logger: 'AppLogger', config: 'Config', **kwargs):
        if 'face_ref_img_path' in kwargs or 'video_path' in kwargs:
            sanitized_face_ref, face_filter_enabled = _sanitize_face_ref(kwargs, logger)
            kwargs['face_ref_img_path'] = sanitized_face_ref
            kwargs['enable_face_filter'] = face_filter_enabled
        
        if 'thumb_megapixels' in kwargs:
            thumb_mp = kwargs['thumb_megapixels']
            if not isinstance(thumb_mp, (int, float)) or thumb_mp <= 0:
                logger.warning(f"Invalid thumb_megapixels: {thumb_mp}, using default")
                kwargs['thumb_megapixels'] = config.ui_defaults.thumb_megapixels

        if 'pre_sample_nth' in kwargs:
            sample_nth = kwargs['pre_sample_nth']
            if not isinstance(sample_nth, int) or sample_nth < 1:
                logger.warning(f"Invalid pre_sample_nth: {sample_nth}, using 1")
                kwargs['pre_sample_nth'] = 1

        valid_keys = {f.name for f in fields(cls)}

        # Start with all-False for compute flags, then selectively enable
        defaults = {f.name: False for f in fields(cls) if f.name.startswith('compute_')}

        # Merge UI defaults
        ui_defaults = asdict(config.ui_defaults)
        for key in valid_keys:
            if key in ui_defaults:
                defaults[key] = ui_defaults[key]

        # Explicitly set compute defaults from filter_defaults as a baseline
        # This reflects the current behavior where if a filter exists, we compute the metric
        for metric in config.filter_defaults.__annotations__.keys():
            compute_key = f"compute_{metric}"
            if compute_key in valid_keys:
                defaults[compute_key] = True

        # Also handle phash/dedup specially
        defaults['compute_phash'] = True

        instance = cls(**defaults)

        for key, value in kwargs.items():
            if hasattr(instance, key) and value is not None:
                # Allow empty strings for certain text fields if needed, but otherwise skip
                if isinstance(value, str) and not value.strip() and key not in ['text_prompt', 'face_ref_img_path']:
                    continue

                default = getattr(instance, key)
                try:
                    setattr(instance, key, _coerce(value, type(default)))
                except (ValueError, TypeError):
                    logger.warning(f"Could not coerce UI value for '{key}' to {type(default)}. Using default.", extra={'key': key, 'value': value})

        return instance

    def _get_config_hash(self, output_dir: Path) -> str:
        data_to_hash = json.dumps(_to_json_safe(asdict(self)), sort_keys=True)
        scene_seeds_path = output_dir / "scene_seeds.json"
        if scene_seeds_path.exists(): data_to_hash += scene_seeds_path.read_text(encoding='utf-8')
        return hashlib.sha256(data_to_hash.encode()).hexdigest()

@dataclass
class MaskingResult:
    mask_path: str | None = None
    shot_id: int | None = None
    seed_type: str | None = None
    seed_face_sim: float | None = None
    mask_area_pct: float | None = None
    mask_empty: bool = True
    error: str | None = None

# --- BASE PIPELINE ---

class Pipeline:
    def __init__(self, config: 'Config', logger: 'AppLogger', params: 'AnalysisParameters',
                 progress_queue: Queue, cancel_event: threading.Event):
        self.config = config
        self.logger = logger
        self.params = params
        self.progress_queue = progress_queue
        self.cancel_event = cancel_event

# --- CACHING & OPTIMIZATION ---

class ThumbnailManager:
    def __init__(self, logger, config: 'Config'):
        self.logger = logger
        self.config = config
        self.cache = OrderedDict()
        self.max_size = self.config.cache.size
        self.logger.info(f"ThumbnailManager initialized with cache size {self.max_size}")

    def get(self, thumb_path: Path):
        if not isinstance(thumb_path, Path): thumb_path = Path(thumb_path)
        if thumb_path in self.cache:
            self.cache.move_to_end(thumb_path)
            return self.cache[thumb_path]
        if not thumb_path.exists(): return None

        if len(self.cache) > self.max_size * self.config.cache.cleanup_threshold:
            self._cleanup_old_entries()

        if Image is None:
            self.logger.warning("Pillow not available; attempting to load with OpenCV", extra={'path': str(thumb_path)})
            if cv2 and thumb_path.suffix.lower() in {'.jpg','.jpeg','.png','.webp'}:
                try:
                    thumb_img_bgr = cv2.imread(str(thumb_path))
                    if thumb_img_bgr is not None:
                        thumb_img = cv2.cvtColor(thumb_img_bgr, cv2.COLOR_BGR2RGB)
                        self.cache[thumb_path] = thumb_img
                        while len(self.cache) > self.max_size:
                            self.cache.popitem(last=False)
                        return thumb_img
                except Exception as e:
                    self.logger.error("OpenCV failed to load thumbnail", extra={'path': str(thumb_path), 'error': e})
            return None

        try:
            with Image.open(thumb_path) as pil_thumb:
                thumb_img = np.array(pil_thumb.convert("RGB"))
            self.cache[thumb_path] = thumb_img
            while len(self.cache) > self.max_size:
                self.cache.popitem(last=False)
            return thumb_img
        except Exception as e:
            self.logger.warning("Failed to load thumbnail with Pillow", extra={'path': str(thumb_path), 'error': e})
            return None

    def clear_cache(self):
        """Force clear the thumbnail cache to free memory"""
        self.cache.clear()
        gc.collect()

    def _cleanup_old_entries(self):
        """Clean up a percentage of the cache to make room for new entries."""
        num_to_remove = int(self.max_size * self.config.cache.eviction_factor)
        for _ in range(num_to_remove):
            if not self.cache:
                break
            self.cache.popitem(last=False)


# --- MODEL LOADING & MANAGEMENT ---

def download_model(url, dest_path, description, logger, error_handler: ErrorHandler, user_agent: str, min_size=1_000_000):
    dest_path = Path(dest_path)
    dest_path.parent.mkdir(parents=True, exist_ok=True)
    if dest_path.is_file() and (min_size is None or dest_path.stat().st_size >= min_size):
        logger.info(f"Using cached {description}: {dest_path}")
        return
    @error_handler.with_retry(recoverable_exceptions=(urllib.error.URLError, TimeoutError, RuntimeError))
    def download_func():
        logger.info(f"Downloading {description}", extra={'url': url, 'dest': dest_path})
        req = urllib.request.Request(url, headers={"User-Agent": user_agent})
        with urllib.request.urlopen(req, timeout=60) as resp, open(dest_path, "wb") as out:
            shutil.copyfileobj(resp, out)
        if not dest_path.exists() or dest_path.stat().st_size < min_size:
            raise RuntimeError(f"Downloaded {description} seems incomplete")
        logger.success(f"{description} downloaded successfully.")
    try:
        download_func()
    except Exception as e:
        logger.error(f"Failed to download {description}", exc_info=True, extra={'url': url})
        raise RuntimeError(f"Failed to download required model: {description}") from e

# Thread-local storage for non-thread-safe models
thread_local = threading.local()

def get_face_landmarker(model_path: str, logger: 'AppLogger'):
    if not vision:
        raise ImportError("MediaPipe vision components are not installed.")

    # Check if a landmarker instance already exists for this thread
    if hasattr(thread_local, 'face_landmarker_instance'):
        return thread_local.face_landmarker_instance

    logger.info("Initializing MediaPipe FaceLandmarker for new thread.", component="face_landmarker")
    try:
        base_options = python.BaseOptions(model_asset_path=model_path)
        options = vision.FaceLandmarkerOptions(
            base_options=base_options,
            output_face_blendshapes=True,
            output_facial_transformation_matrixes=True,
            num_faces=1,
            min_face_detection_confidence=0.3,
            min_face_presence_confidence=0.3,
        )
        detector = vision.FaceLandmarker.create_from_options(options)

        # Cache the instance on the current thread
        thread_local.face_landmarker_instance = detector

        logger.success("Face landmarker model initialized successfully for this thread.")
        return detector
    except Exception as e:
        logger.error(f"Could not initialize MediaPipe face landmarker model. Error: {e}", component="face_landmarker")
        raise RuntimeError("Could not initialize MediaPipe face landmarker model.") from e

@lru_cache(maxsize=None)
def get_face_analyzer(model_name: str, models_path: str, det_size_tuple: tuple, logger: 'AppLogger'):
    from insightface.app import FaceAnalysis
    logger.info(f"Loading or getting cached face model: {model_name}")
    try:
        device = "cuda" if torch.cuda.is_available() else "cpu"
        providers = (['CUDAExecutionProvider', 'CPUExecutionProvider'] if device == 'cuda' else ['CPUExecutionProvider'])
        analyzer = FaceAnalysis(name=model_name, root=models_path, providers=providers)
        analyzer.prepare(ctx_id=0 if device == 'cuda' else -1, det_size=det_size_tuple)
        logger.success(f"Face model loaded with {'CUDA' if device == 'cuda' else 'CPU'}.")
        return analyzer
    except Exception as e:
        if "out of memory" in str(e) and torch.cuda.is_available():
            torch.cuda.empty_cache()
            logger.warning("CUDA OOM, retrying with CPU...")
            try:
                # Retry with CPU
                analyzer = FaceAnalysis(name=model_name, root=models_path,
                                      providers=['CPUExecutionProvider'])
                analyzer.prepare(ctx_id=-1, det_size=det_size_tuple)
                return analyzer
            except Exception as cpu_e:
                logger.error(f"CPU fallback also failed: {cpu_e}")
        raise RuntimeError(f"Could not initialize face analysis model. Error: {e}") from e

class PersonDetector:
    def __init__(self, logger: 'AppLogger', model_path: Path | str, imgsz: int, conf: float, device: str = 'cuda'):
        from ultralytics import YOLO
        self.logger = logger
        self.device = device if torch.cuda.is_available() else 'cpu'
        # Allow passing a model name or a local path
        model_str = str(model_path)
        if not Path(model_str).exists():
            self.logger.info(f"Loading YOLO model by name: {model_str} (will auto-download if needed)")
        self.model = YOLO(model_str)
        self.model.to(self.device)
        self.imgsz = imgsz
        self.conf = conf
        self.logger.info("YOLO person detector loaded", component="person_detector",
                         custom_fields={'device': self.device, 'model': model_str})

    def detect_boxes(self, img_rgb):
        res = self.model.predict(img_rgb, imgsz=self.imgsz, conf=self.conf, classes=[0], verbose=False, device=self.device)
        out = []
        for r in res:
            if getattr(r, "boxes", None) is None:
                continue
            for b in r.boxes.cpu():
                x1, y1, x2, y2 = map(int, b.xyxy[0].tolist())
                conf = float(b.conf[0])
                out.append({"bbox": [x1, y1, x2, y2], "conf": conf, "type": "yolo"})
        return out

def get_person_detector(model_path_str: str, device: str, imgsz: int, conf: float, logger: 'AppLogger'):
    """Load YOLO model on first use, cache for reuse."""
    global _yolo_model_cache
    if model_path_str not in _yolo_model_cache:
        logger.info(f"Loading YOLO model: {Path(model_path_str).name} (first use)", component="person_detector")
        from ultralytics import YOLO
        _yolo_model_cache[model_path_str] = PersonDetector(logger=logger, model_path=Path(model_path_str), imgsz=imgsz, conf=conf, device=device)
        logger.success(f"YOLO model {Path(model_path_str).name} loaded successfully", component="person_detector")
    return _yolo_model_cache[model_path_str]


def resolve_grounding_dino_config(config_path: str) -> str:
    """Resolve GroundingDINO config path via importlib.resources."""
    try:
        import importlib.resources as pkg_resources
        from groundingdino import config as gdino_config_module
        with pkg_resources.path(gdino_config_module, config_path) as config_file:
            return str(config_file)
    except (ImportError, ModuleNotFoundError, FileNotFoundError):
        raise RuntimeError(
            f"Could not resolve GroundingDINO config '{config_path}'. "
            "Ensure the 'groundingdino-py' package is installed correctly and the config file exists within it."
        )

def get_grounding_dino_model(gdino_config_path: str, gdino_checkpoint_path: str, models_path: str, grounding_dino_url: str, user_agent: str, retry_params: tuple, device="cuda", logger: 'AppLogger' = None):
    """Load GroundingDINO model only when needed."""
    global _dino_model_cache
    if _dino_model_cache is None:
        if not gdino_load_model: raise ImportError("GroundingDINO is not installed.")
        if logger is None:
            logger = AppLogger(config=Config())
        logger.info("Loading GroundingDINO model (first use)...", component="grounding")
        error_handler = ErrorHandler(logger, *retry_params)
        try:
            models_dir = Path(models_path)
            models_dir.mkdir(parents=True, exist_ok=True)

            config_file_path = gdino_config_path or Config().paths.grounding_dino_config
            # Use the new resolver function
            config_path = resolve_grounding_dino_config(config_file_path)
            ckpt_path = Path(gdino_checkpoint_path)
            if not ckpt_path.is_absolute():
                ckpt_path = models_dir / ckpt_path.name
            download_model(grounding_dino_url,
                           ckpt_path, "GroundingDINO Swin-T model", logger, error_handler, user_agent, min_size=500_000_000)
            _dino_model_cache = gdino_load_model(
                model_config_path=config_path,
                model_checkpoint_path=str(ckpt_path),
                device=device
            )
            logger.success("GroundingDINO model loaded successfully", component="grounding", custom_fields={'model_path': str(ckpt_path)})
        except Exception as e:
            logger.error("Grounding DINO model loading failed.", component="grounding", exc_info=True)
            # Set to a dummy object to prevent retrying on every call
            _dino_model_cache = "failed"
    if _dino_model_cache == "failed":
        return None
    return _dino_model_cache

def predict_grounding_dino(model, image_tensor, caption, box_threshold, text_threshold, device="cuda"):
    if not gdino_predict: raise ImportError("GroundingDINO is not installed.")
    with torch.no_grad(), torch.amp.autocast('cuda', enabled=(device == 'cuda')):
        return gdino_predict(model=model, image=image_tensor.to(device), caption=caption,
                             box_threshold=float(box_threshold), text_threshold=float(text_threshold))

def get_dam4sam_tracker(model_name: str, models_path: str, model_urls_tuple: tuple, user_agent: str, retry_params: tuple, logger: 'AppLogger'):
    """Load DAM4SAM model on first use."""
    global _dam4sam_model_cache
    model_urls = dict(model_urls_tuple)
    selected_name = (model_name or Config().ui_defaults.dam4sam_model_name or next(iter(model_urls.keys())))

    if selected_name not in _dam4sam_model_cache:
        if not DAM4SAMTracker or not dam_utils: raise ImportError("DAM4SAM is not installed.")
        logger.info(f"Loading DAM4SAM model: {selected_name} (first use)", component="dam4sam")
        error_handler = ErrorHandler(logger, *retry_params)

        if not (DAM4SAMTracker and torch and torch.cuda.is_available()):
            logger.error("DAM4SAM requires CUDA but it's not available.")
            _dam4sam_model_cache[selected_name] = "failed"
        else:
            try:
                models_dir = Path(models_path)
                models_dir.mkdir(parents=True, exist_ok=True)
                if selected_name not in model_urls:
                    raise ValueError(f"Unknown DAM4SAM model: {selected_name}")
                url = model_urls[selected_name]
                checkpoint_path = models_dir / Path(url).name
                download_model(url, checkpoint_path, f"DAM4SAM {selected_name}", logger, error_handler, user_agent, min_size=100_00_000)
                actual_path, _ = dam_utils.determine_tracker(selected_name)
                if not Path(actual_path).exists():
                    Path(actual_path).parent.mkdir(exist_ok=True, parents=True)
                    shutil.copy(checkpoint_path, actual_path)
                tracker = DAM4SAMTracker(selected_name)
                _dam4sam_model_cache[selected_name] = tracker
                logger.success(f"DAM4SAM tracker {selected_name} initialized.", component="dam4sam")
            except Exception as e:
                logger.error(f"Failed to initialize DAM4SAM tracker {selected_name}", exc_info=True)
                if "out of memory" in str(e) and torch.cuda.is_available():
                    torch.cuda.empty_cache()
                _dam4sam_model_cache[selected_name] = "failed"

    if _dam4sam_model_cache.get(selected_name) == "failed":
        return None
    return _dam4sam_model_cache.get(selected_name)

def initialize_analysis_models(params: AnalysisParameters, config: Config, logger: AppLogger, cuda_available: bool):
    device = "cuda" if cuda_available else "cpu"
    face_analyzer, ref_emb, person_detector, face_landmarker = None, None, None, None

    # For YOLO-only mode, only the person detector is needed.
    if params.primary_seed_strategy == "🧑‍🤝‍🧑 Find Prominent Person":
        model_path = Path(config.paths.models) / params.person_detector_model
        person_detector = get_person_detector(
            model_path_str=str(model_path),
            device=device,
            imgsz=config.person_detector.imgsz,
            conf=config.person_detector.conf,
            logger=logger
        )
        return {"face_analyzer": None, "ref_emb": None, "person_detector": person_detector, "face_landmarker": None, "device": device}

    if params.enable_face_filter:
        face_analyzer = get_face_analyzer(
            model_name=params.face_model_name,
            models_path=str(config.paths.models),
            det_size_tuple=tuple(config.model_defaults.face_analyzer_det_size),
            logger=logger
        )
        if face_analyzer and params.face_ref_img_path:
            ref_path = Path(params.face_ref_img_path)
            if ref_path.exists() and ref_path.is_file():
                try:
                    ref_img = cv2.imread(str(ref_path))
                    if ref_img is not None:
                        faces = face_analyzer.get(ref_img)
                        if faces:
                            ref_emb = max(faces, key=lambda x: x.det_score).normed_embedding
                            logger.info("Reference face embedding created successfully.")
                        else: logger.warning("No face found in reference image.", extra={'path': ref_path})
                    else: logger.warning("Could not read reference face image.", extra={'path': ref_path})
                except Exception as e: logger.error("Failed to process reference face image.", exc_info=True)
            else: logger.warning("Reference face image path does not exist.", extra={'path': ref_path})

    model_path = Path(config.paths.models) / params.person_detector_model
    person_detector = get_person_detector(
        model_path_str=str(model_path),
        device=device,
        imgsz=config.person_detector.imgsz,
        conf=config.person_detector.conf,
        logger=logger
    )

    # Initialize MediaPipe Face Landmarker
    landmarker_path = Path(config.paths.models) / Path(config.models.face_landmarker).name
    error_handler = ErrorHandler(logger, config.retry.max_attempts, config.retry.backoff_seconds)
    download_model(config.models.face_landmarker, landmarker_path, "MediaPipe Face Landmarker", logger, error_handler, config.models.user_agent)
    if landmarker_path.exists():
        face_landmarker = get_face_landmarker(str(landmarker_path), logger)

    return {"face_analyzer": face_analyzer, "ref_emb": ref_emb, "person_detector": person_detector, "face_landmarker": face_landmarker, "device": device}

# --- VIDEO & FRAME PROCESSING ---

class VideoManager:
    def __init__(self, source_path: str, config: 'Config', max_resolution: Optional[str] = None):
        self.source_path = source_path
        self.config = config
        self.max_resolution = max_resolution or self.config.ui_defaults.max_resolution
        self.is_youtube = ("youtube.com/" in source_path or "youtu.be/" in source_path)

    def prepare_video(self, logger: 'AppLogger') -> str:
        if self.is_youtube:
            if not ytdlp:
                raise ImportError("yt-dlp not installed.")
            logger.info("Downloading video", component="video", user_context={'source': self.source_path})
            
            tmpl = self.config.youtube_dl.output_template
            max_h = None if self.max_resolution == "maximum available" else int(self.max_resolution)
            fmt = (
                "bestvideo[ext=mp4][height<={h}]+bestaudio[ext=m4a]/best[ext=mp4][height<={h}]/best".format(h=max_h)
                if max_h else
                "bestvideo[ext=mp4]+bestaudio[ext=m4a]/best"
            )

            ydl_opts = {
                'outtmpl': str(Path(self.config.paths.downloads) / tmpl),
                'format': fmt,
                'merge_output_format': 'mp4',
                'noprogress': True,
                'quiet': True
            }
            try:
                with ytdlp.YoutubeDL(ydl_opts) as ydl:
                    info = ydl.extract_info(self.source_path, download=True)
                    return str(Path(ydl.prepare_filename(info)))
            except ytdlp.utils.DownloadError as e:
                raise RuntimeError(f"Download failed. Resolution may not be available. Details: {e}") from e
        local_path = Path(self.source_path)
        if not local_path.is_file(): raise FileNotFoundError(f"Video file not found: {local_path}")
        return str(local_path)

    @staticmethod
    def get_video_info(video_path):
        cap = cv2.VideoCapture(str(video_path))
        if not cap.isOpened(): raise IOError(f"Could not open video: {video_path}")
        fps = cap.get(cv2.CAP_PROP_FPS) or 30.0
        if not np.isfinite(fps) or fps <= 0:
            fps = 30.0
        info = {"width": int(cap.get(cv2.CAP_PROP_FRAME_WIDTH)), "height": int(cap.get(cv2.CAP_PROP_FRAME_HEIGHT)),
                "fps": fps, "frame_count": int(cap.get(cv2.CAP_PROP_FRAME_COUNT))}
        cap.release()
        return info

def run_scene_detection(video_path, output_dir, logger=None):
    if not detect: raise ImportError("scenedetect is not installed.")
    logger = logger or AppLogger(config=Config())
    logger.info("Detecting scenes...", component="video")
    try:
        scene_list = detect(str(video_path), ContentDetector())
        shots = ([(s.get_frames(), e.get_frames()) for s, e in scene_list] if scene_list else [])
        with (output_dir / "scenes.json").open('w', encoding='utf-8') as f: json.dump(shots, f)
        logger.success(f"Found {len(shots)} scenes.", component="video")
        return shots
    except Exception as e:
        logger.error("Scene detection failed.", component="video", exc_info=True)
        return []

def make_photo_thumbs(image_paths: list[Path], out_dir: Path, params: AnalysisParameters, cfg: Config, logger: AppLogger, tracker: 'AdvancedProgressTracker' = None):
    thumbs_dir = out_dir / "thumbs"
    thumbs_dir.mkdir(parents=True, exist_ok=True)
    target_area = params.thumb_megapixels * 1_000_000
    frame_map, image_manifest = {}, {}

    if tracker:
        tracker.start(len(image_paths), desc="Generating thumbnails")

    for i, img_path in enumerate(image_paths, start=1):
        if tracker and tracker.pause_event.is_set(): tracker.step()
        try:
            bgr = cv2.imread(str(img_path))
            if bgr is None:
                logger.warning(f"Could not read image file: {img_path}")
                continue

            h, w = bgr.shape[:2]
            scale = math.sqrt(target_area / float(max(1, w * h)))
            if scale < 1.0:
                new_w, new_h = int((w * scale) // 2 * 2), int((h * scale) // 2 * 2)
                bgr = cv2.resize(bgr, (max(2, new_w), max(2, new_h)), interpolation=cv2.INTER_AREA)

            rgb = cv2.cvtColor(bgr, cv2.COLOR_BGR2RGB)
            out_name = f"frame_{i:06d}.webp"
            out_path = thumbs_dir / out_name

            if Image is not None:
                Image.fromarray(rgb).save(out_path, format="WEBP", quality=cfg.ffmpeg.thumbnail_quality)
            else:
                cv2.imwrite(str(out_path), cv2.cvtColor(rgb, cv2.COLOR_RGB2BGR))

            frame_map[i] = out_name
            image_manifest[i] = str(img_path.resolve())
        except Exception as e:
            logger.error(f"Failed to process image {img_path}", exc_info=True)
        finally:
            if tracker: tracker.step()

    (out_dir / "frame_map.json").write_text(json.dumps(frame_map, indent=2), encoding="utf-8")
    (out_dir / "image_manifest.json").write_text(json.dumps(image_manifest, indent=2), encoding="utf-8")

    if tracker: tracker.done_stage("Thumbnails generated")
    return frame_map


def run_ffmpeg_extraction(video_path, output_dir, video_info, params, progress_queue, cancel_event, logger: 'AppLogger', config: 'Config', tracker: 'AdvancedProgressTracker' = None):
    log_file_path = output_dir / "ffmpeg_log.txt"
    cmd_base = ['ffmpeg', '-y', '-i', str(video_path), '-hide_banner']

    # Use native progress reporting for better performance and reliability
    progress_args = ['-progress', 'pipe:1', '-nostats', '-loglevel', 'info']
    cmd_base.extend(progress_args)

    thumb_dir = output_dir / "thumbs"
    thumb_dir.mkdir(exist_ok=True)

    target_area = params.thumb_megapixels * 1_000_000
    w, h = video_info.get('width', 1920), video_info.get('height', 1080)
    scale_factor = math.sqrt(target_area / (w * h)) if w * h > 0 else 1.0
    vf_scale = f"scale=w=trunc(iw*{scale_factor}/2)*2:h=trunc(ih*{scale_factor}/2)*2"

    fps = max(1, int(video_info.get('fps', 30)))
    N = max(1, int(params.nth_frame or 0))
    interval = max(0.1, float(params.interval or 0.0))

    select_map = {
        "keyframes": "select='eq(pict_type,I)'",
        "every_nth_frame": f"select='not(mod(n,{N}))'",
        "nth_plus_keyframes": f"select='or(eq(pict_type,I),not(mod(n,{N})))'",
        "interval": f"fps=1/{interval}",
        "all": f"fps={fps}",
    }
    vf_select = select_map.get(params.method, f"fps={fps}")

    if params.thumbnails_only:
        vf = f"{vf_select},{vf_scale},showinfo"
        cmd = cmd_base + ["-vf", vf, "-c:v", "libwebp", "-lossless", "0",
                          "-quality", str(config.ffmpeg.thumbnail_quality),
                          "-vsync", "vfr", str(thumb_dir / "frame_%06d.webp")]
    else:
        vf = f"{vf_select},showinfo"
        cmd = cmd_base + ["-vf", vf, "-c:v", "png", "-vsync", "vfr", str(thumb_dir / "frame_%06d.png")]

    # We need both stdout (for progress) and stderr (for showinfo)
    process = subprocess.Popen(cmd, stdout=subprocess.PIPE, stderr=subprocess.PIPE, text=True, encoding='utf-8', bufsize=1)

    frame_map_list = []

    # Live processing of both streams
    with process.stdout, process.stderr:
        total_duration_s = video_info.get("frame_count", 0) / max(0.01, video_info.get("fps", 30))
        stdout_thread = threading.Thread(target=lambda: _process_ffmpeg_stream(process.stdout, tracker, "Extracting frames", total_duration_s))
        stderr_thread = threading.Thread(target=lambda: frame_map_list.extend(_process_ffmpeg_showinfo(process.stderr)))
        stdout_thread.start()
        stderr_thread.start()

        while True:
            if cancel_event.is_set():
                process.terminate()
                break

            # Non-blocking check for process completion
            if process.poll() is not None:
                break

            # Wait for a short period before checking again
            try:
                process.wait(timeout=0.1)
            except subprocess.TimeoutExpired:
                continue

        stdout_thread.join()
        stderr_thread.join()

    process.wait()

    if frame_map_list:
        with open(output_dir / "frame_map.json", 'w', encoding='utf-8') as f:
            json.dump(sorted(frame_map_list), f)

    if process.returncode not in [0, -9] and not cancel_event.is_set(): # -9 is SIGKILL, can happen on cancel
        raise RuntimeError(f"FFmpeg failed with code {process.returncode}.")

def _process_ffmpeg_stream(stream, tracker, desc, total_duration_s: float):
    """Helper to process FFmpeg's native '-progress pipe:1' output."""
    progress_data = {}
    for line in iter(stream.readline, ''):
        try:
            key, value = line.strip().split('=', 1)
            progress_data[key] = value

            if key == 'progress' and value == 'end':
                if tracker:
                    # Set to 100% and finalize
                    tracker.set(tracker.total, desc=desc)
                break

            # Use out_time_us for a more accurate fraction than frame number
            if key == 'out_time_us' and total_duration_s > 0:
                us = int(value)
                fraction = us / (total_duration_s * 1_000_000)
                if tracker:
                    done = int(fraction * tracker.total)
                    tracker.set(done, desc=desc)
            # Fallback to frame if out_time_us is not available or duration is unknown
            elif key == 'frame' and tracker and total_duration_s <= 0:
                 current_frame = int(value)
                 tracker.set(current_frame, desc=desc)

        except ValueError:
            pass  # Ignore malformed lines
    stream.close()

def _process_ffmpeg_showinfo(stream):
    """Helper to extract frame numbers from showinfo output."""
    frame_numbers = []
    for line in iter(stream.readline, ''):
        match = re.search(r' n:\s*(\d+)', line)
        if match:
            frame_numbers.append(int(match.group(1)))
    stream.close()
    return frame_numbers

def postprocess_mask(mask: np.ndarray, config: 'Config', fill_holes: bool = True, keep_largest_only: bool = True) -> np.ndarray:
    if mask is None or mask.size == 0: return mask
    binary_mask = (mask > 128).astype(np.uint8)
    if fill_holes:
        kernel = cv2.getStructuringElement(cv2.MORPH_ELLIPSE, (config.masking.close_kernel_size, config.masking.close_kernel_size))
        binary_mask = cv2.morphologyEx(binary_mask, cv2.MORPH_CLOSE, kernel)
    if keep_largest_only and config.masking.keep_largest_only:
        num_labels, labels, stats, _ = cv2.connectedComponentsWithStats(binary_mask, connectivity=8)
        if num_labels > 1:
            largest_label = 1 + np.argmax(stats[1:, cv2.CC_STAT_AREA])
            binary_mask = (labels == largest_label).astype(np.uint8)
    return (binary_mask * 255).astype(np.uint8)

def render_mask_overlay(frame_rgb: np.ndarray, mask_gray: np.ndarray, alpha: float, logger: 'AppLogger') -> np.ndarray:
    if mask_gray is None or frame_rgb is None:
        return frame_rgb if frame_rgb is not None else np.array([])
    h, w = frame_rgb.shape[:2]
    if mask_gray.shape[:2] != (h, w): mask_gray = cv2.resize(mask_gray, (w, h), interpolation=cv2.INTER_NEAREST)
    m = (mask_gray > 128)
    red_layer = np.zeros_like(frame_rgb, dtype=np.uint8)
    red_layer[..., 0] = 255
    blended = cv2.addWeighted(frame_rgb, 1.0 - alpha, red_layer, alpha, 0.0)
    if m.ndim == 2: m = m[..., np.newaxis]
    elif m.ndim == 3 and m.shape[2] != 1:
        logger.warning("Unexpected mask shape. Skipping overlay.", extra={'shape': m.shape})
        return frame_rgb
    return np.where(m, blended, frame_rgb)

def rgb_to_pil(image_rgb: np.ndarray) -> Image.Image:
    if not Image: raise ImportError("Pillow is not installed.")
    return Image.fromarray(image_rgb)

def create_frame_map(output_dir: Path, logger: 'AppLogger', ext: str = ".webp"):
    logger.info("Loading frame map...", component="frames")
    frame_map_path = output_dir / "frame_map.json"
    try:
        with open(frame_map_path, 'r', encoding='utf-8') as f: frame_map_list = json.load(f)
        # Ensure all frame numbers are integers, as JSON can load them as strings.
        sorted_frames = sorted(map(int, frame_map_list))
        return {orig_num: f"frame_{i+1:06d}{ext}" for i, orig_num in enumerate(sorted_frames)}
    except (FileNotFoundError, json.JSONDecodeError, TypeError) as e:
        logger.error(f"Could not load or parse frame_map.json: {e}. Frame mapping will be empty. This can happen if extraction was incomplete.", exc_info=False)
        return {}

# --- MASKING & PROPAGATION ---

class MaskPropagator:
    def __init__(self, params, dam_tracker, cancel_event, progress_queue, config: 'Config', logger=None):
        self.params = params
        self.dam_tracker = dam_tracker
        self.cancel_event = cancel_event
        self.progress_queue = progress_queue
        self.config = config
        self.logger = logger or AppLogger(config=Config())
        self._device = "cuda" if torch.cuda.is_available() else "cpu"

    def propagate(self, shot_frames_rgb, seed_idx, bbox_xywh, tracker: 'AdvancedProgressTracker' = None):
        if not self.dam_tracker or not shot_frames_rgb:
            err_msg = "Tracker not initialized" if not self.dam_tracker else "No frames"
            shape = shot_frames_rgb[0].shape[:2] if shot_frames_rgb else (100, 100)
            num_frames = len(shot_frames_rgb)
            return ([np.zeros(shape, np.uint8)] * num_frames, [0.0] * num_frames, [True] * num_frames, [err_msg] * num_frames)
        self.logger.info("Propagating masks", component="propagator", user_context={'num_frames': len(shot_frames_rgb), 'seed_index': seed_idx})
        masks = [None] * len(shot_frames_rgb)

        if tracker:
            tracker.set_stage(f"Propagating masks for {len(shot_frames_rgb)} frames")

        def _propagate_direction(start_idx, end_idx, step, desc):
            for i in range(start_idx, end_idx, step):
                if self.cancel_event.is_set(): break
                outputs = self.dam_tracker.track(rgb_to_pil(shot_frames_rgb[i]))
                mask = outputs.get('pred_mask')
                if mask is not None: mask = postprocess_mask((mask * 255).astype(np.uint8), config=self.config, fill_holes=True, keep_largest_only=True)
                masks[i] = mask if mask is not None else np.zeros_like(shot_frames_rgb[i], dtype=np.uint8)[:, :, 0]
                if tracker: tracker.step(1, desc=desc)
        try:
            with torch.amp.autocast('cuda', enabled=self._device == 'cuda'):
                outputs = self.dam_tracker.initialize(rgb_to_pil(shot_frames_rgb[seed_idx]), None, bbox=bbox_xywh)
                mask = outputs.get('pred_mask')
                if mask is not None: mask = postprocess_mask((mask * 255).astype(np.uint8), config=self.config, fill_holes=True, keep_largest_only=True)
                masks[seed_idx] = mask if mask is not None else np.zeros_like(shot_frames_rgb[seed_idx], dtype=np.uint8)[:, :, 0]
                if tracker:
                    tracker.step(1, desc="Propagation (seed)")

                # Propagate forward
                _propagate_direction(seed_idx + 1, len(shot_frames_rgb), 1, "Propagation (→)")

                # Re-initialize for backward propagation
                self.dam_tracker.initialize(rgb_to_pil(shot_frames_rgb[seed_idx]), None, bbox=bbox_xywh)
                _propagate_direction(seed_idx - 1, -1, -1, "Propagation (←)")

            h, w = shot_frames_rgb[0].shape[:2]
            final_results = []
            for i, mask in enumerate(masks):
                if self.cancel_event.is_set() or mask is None: mask = np.zeros((h, w), dtype=np.uint8)
                img_area = h * w
                area_pct = (np.sum(mask > 0) / img_area) * 100 if img_area > 0 else 0.0
                is_empty = area_pct < self.params.min_mask_area_pct
                error = "Empty mask" if is_empty else None
                final_results.append((mask, float(area_pct), bool(is_empty), error))
            if not final_results:
                return ([], [], [], [])
            masks, areas, empties, errors = map(list, zip(*final_results))
            return masks, areas, empties, errors
        except Exception as e:
            self.logger.critical("DAM4SAM propagation failed", component="propagator", exc_info=True)
            h, w = shot_frames_rgb[0].shape[:2]
            error_msg = f"Propagation failed: {e}"
            num_frames = len(shot_frames_rgb)
            return ([np.zeros((h, w), np.uint8)] * num_frames, [0.0] * num_frames, [True] * num_frames, [error_msg] * num_frames)

class SeedSelector:
    def __init__(self, params, config: 'Config', face_analyzer, reference_embedding, person_detector, tracker, gdino_model, logger=None):
        self.params = params
        self.config = config
        self.face_analyzer = face_analyzer
        self.reference_embedding = reference_embedding
        self.person_detector = person_detector
        self.tracker = tracker
        self._gdino = gdino_model
        self._device = "cuda" if torch.cuda.is_available() else "cpu"
        self.logger = logger or AppLogger(config=Config())

    def _get_param(self, source, key, default=None):
        """Safely gets a parameter from a source that can be a dict or an object."""
        if isinstance(source, dict):
            return source.get(key, default)
        return getattr(source, key, default)

    def select_seed(self, frame_rgb, current_params=None, scene=None):
        params_source = current_params if current_params is not None else self.params
        p = params_source  # Keep for passing to other methods

        primary_strategy = self._get_param(params_source, 'primary_seed_strategy', "🤖 Automatic")
        use_face_filter = self._get_param(params_source, 'enable_face_filter', False)

        if primary_strategy == "👤 By Face":
            if self.face_analyzer and self.reference_embedding is not None and use_face_filter:
                self.logger.info("Starting 'Identity-First' seeding.")
                return self._identity_first_seed(frame_rgb, p, scene)
            else:
                self.logger.warning("Face strategy selected but no reference face provided.")
                return self._object_first_seed(frame_rgb, p, scene)
        elif primary_strategy == "📝 By Text":
            self.logger.info("Starting 'Object-First' seeding.")
            return self._object_first_seed(frame_rgb, p, scene)
        elif primary_strategy == "🔄 Face + Text Fallback":
            self.logger.info("Starting 'Face-First with Text Fallback' seeding.")
            return self._face_with_text_fallback_seed(frame_rgb, p, scene)
        else:
            self.logger.info("Starting 'Automatic' seeding.")
            return self._choose_person_by_strategy(frame_rgb, p, scene)

    def _face_with_text_fallback_seed(self, frame_rgb, params, scene=None):
        # If no reference embedding is available, go straight to text fallback.
        if self.reference_embedding is None:
            self.logger.warning("No reference face for face-first strategy, falling back to text prompt.", extra={'reason': 'no_ref_emb'})
            return self._object_first_seed(frame_rgb, params, scene)

        # First, attempt the identity-first strategy.
        box, details = self._identity_first_seed(frame_rgb, params, scene)

        # If it succeeds (i.e., finds a matching face and subject), return the result.
        if box is not None:
            self.logger.info("Face-first strategy successful.")
            return box, details

        # If it fails, log the failure and fall back to the object-first (text) strategy.
        self.logger.warning("Face detection failed or no match found, falling back to text prompt strategy.", extra=details)
        return self._object_first_seed(frame_rgb, params, scene)

    def _identity_first_seed(self, frame_rgb, params, scene=None):
        target_face, details = self._find_target_face(frame_rgb)
        if not target_face:
            self.logger.warning("Target face not found in scene.", extra=details)
            return None, {"type": "no_subject_found"}
        yolo_boxes, dino_boxes = self._get_yolo_boxes(frame_rgb, scene), self._get_dino_boxes(frame_rgb, params)[0]
        best_box, best_details = self._score_and_select_candidate(target_face, yolo_boxes, dino_boxes)
        if best_box:
            self.logger.success("Evidence-based seed selected.", extra=best_details)
            return best_box, best_details
        self.logger.warning("No high-confidence body box found, expanding face box as fallback.")
        expanded_box = self._expand_face_to_body(target_face['bbox'], frame_rgb.shape)
        return expanded_box, {"type": "expanded_box_from_face", "seed_face_sim": details.get('seed_face_sim', 0)}

    def _object_first_seed(self, frame_rgb, params, scene=None):
        dino_boxes, dino_details = self._get_dino_boxes(frame_rgb, params)
        if dino_boxes:
            yolo_boxes = self._get_yolo_boxes(frame_rgb, scene)
            if yolo_boxes:
                best_iou, best_match = -1, None
                for d_box in dino_boxes:
                    for y_box in yolo_boxes:
                        iou = self._calculate_iou(d_box['bbox'], y_box['bbox'])
                        if iou > best_iou:
                            best_iou, best_match = iou, {'bbox': d_box['bbox'], 'type': 'dino_yolo_intersect', 'iou': iou,
                                                         'dino_conf': d_box['conf'], 'yolo_conf': y_box['conf']}
                if best_match and best_match['iou'] > self.config.seeding_defaults.yolo_iou_threshold:
                    self.logger.info("Found high-confidence DINO+YOLO intersection.", extra=best_match)
                    return self._xyxy_to_xywh(best_match['bbox']), best_match
            self.logger.info("Using best DINO box without YOLO validation.", extra=dino_details)
            return self._xyxy_to_xywh(dino_boxes[0]['bbox']), dino_details
        self.logger.info("No DINO results, falling back to YOLO-only strategy.")
        return self._choose_person_by_strategy(frame_rgb, params, scene)

    def _find_target_face(self, frame_rgb):
        frame_bgr = cv2.cvtColor(frame_rgb, cv2.COLOR_RGB2BGR)
        try: faces = self.face_analyzer.get(frame_bgr)
        except Exception as e:
            self.logger.error("Face analysis failed.", exc_info=True)
            return None, {"error": str(e)}
        if not faces: return None, {"error": "no_faces_detected"}
        best_face, best_sim = None, 0.0
        for face in faces:
            sim = np.dot(face.normed_embedding, self.reference_embedding)
            if sim > best_sim: best_sim, best_face = sim, face
        if best_face and best_sim > self.config.seeding_defaults.face_similarity_threshold:
            return {'bbox': best_face.bbox.astype(int), 'embedding': best_face.normed_embedding}, {'type': 'face_match', 'seed_face_sim': best_sim}
        return None, {'error': 'no_matching_face', 'best_sim': best_sim}

    def _get_yolo_boxes(self, frame_rgb, scene=None):
        if scene and hasattr(scene, 'yolo_detections') and scene.yolo_detections:
            return scene.yolo_detections

        if not self.person_detector:
            return []
        try:
            self.logger.warning("No pre-computed YOLO boxes found, running detection as a fallback.")
            return self.person_detector.detect_boxes(frame_rgb)
        except Exception as e:
            self.logger.warning("YOLO person detector failed.", exc_info=True)
            return []

    def _get_dino_boxes(self, frame_rgb, params):
        prompt = self._get_param(params, "text_prompt", "").strip()
        if not self._gdino or not prompt:
            return [], {}
        box_th = self._get_param(params, "box_threshold", self.params.box_threshold)
        text_th = self._get_param(params, "text_threshold", self.params.text_threshold)
        image_source, image_tensor = self._load_image_from_array(frame_rgb)
        h, w = image_source.shape[:2]
        try:
            boxes_norm, confs, labels = predict_grounding_dino(model=self._gdino, image_tensor=image_tensor, caption=prompt,
                                                               box_threshold=float(box_th), text_threshold=float(text_th), device=self._device)
        except Exception as e:
            self.logger.error("Grounding DINO prediction failed.", exc_info=True)
            if "out of memory" in str(e) and torch.cuda.is_available():
                torch.cuda.empty_cache()
            return [], {"error": str(e)}
        if boxes_norm is None or len(boxes_norm) == 0: return [], {"type": "text_prompt", "error": "no_boxes"}
        scale = torch.tensor([w, h, w, h], device=boxes_norm.device, dtype=boxes_norm.dtype)
        xyxy_boxes = box_convert(boxes=(boxes_norm * scale).cpu(), in_fmt="cxcywh", out_fmt="xyxy").numpy()
        results = [{'bbox': box.astype(int), 'conf': confs[i].item(), 'label': labels[i], 'type': 'dino'} for i, box in enumerate(xyxy_boxes)]
        results.sort(key=lambda x: x['conf'], reverse=True)
        return results, {**results[0], "all_boxes_count": len(results)}

    def _score_and_select_candidate(self, target_face, yolo_boxes, dino_boxes):
        candidates = yolo_boxes + dino_boxes
        if not candidates: return None, {}
        scored_candidates = []
        for cand in candidates:
            score, details = 0, {'orig_conf': cand['conf'], 'orig_type': cand['type']}
            if self._box_contains(cand['bbox'], target_face['bbox']):
                score += self.config.seeding_defaults.face_contain_score
                details['face_contained'] = True
            score += cand['conf'] * self.config.seeding_defaults.confidence_score_multiplier
            scored_candidates.append({'score': score, 'box': cand['bbox'], 'details': details})
        best_iou, best_pair = -1, None
        for y_box in yolo_boxes:
            for d_box in dino_boxes:
                iou = self._calculate_iou(y_box['bbox'], d_box['bbox'])
                if iou > best_iou: best_iou, best_pair = iou, (y_box, d_box)
        if best_iou > self.config.seeding_defaults.yolo_iou_threshold:
            for cand in scored_candidates:
                if np.array_equal(cand['box'], best_pair[0]['bbox']) or np.array_equal(cand['box'], best_pair[1]['bbox']):
                    cand['score'] += self.config.seeding_defaults.iou_bonus
                    cand['details']['high_iou_pair'] = True
        if not scored_candidates: return None, {}
        winner = max(scored_candidates, key=lambda x: x['score'])
        return self._xyxy_to_xywh(winner['box']), {'type': 'evidence_based_selection', 'final_score': winner['score'], **winner['details']}

    def _choose_person_by_strategy(self, frame_rgb, params, scene=None):
        boxes = self._get_yolo_boxes(frame_rgb, scene)  # This now uses pre-computed results
        if not boxes:
            self.logger.warning(f"No people detected in scene - using fallback region")
            fallback_box = self._final_fallback_box(frame_rgb.shape)
            return fallback_box, {
                'type': 'no_people_fallback',
                'reason': 'No people detected in best frame',
                'detection_attempted': True
            }
        strategy = getattr(params, "seed_strategy", "Largest Person")
        if isinstance(params, dict): strategy = params.get('seed_strategy', strategy)
        h, w = frame_rgb.shape[:2]
        cx, cy = w / 2, h / 2
        score_func = {"Largest Person": lambda b: (b['bbox'][2] - b['bbox'][0]) * (b['bbox'][3] - b['bbox'][1]),
                      "Center-most Person": lambda b: -math.hypot((b['bbox'][0] + b['bbox'][2]) / 2 - cx, (b['bbox'][1] + b['bbox'][3]) / 2 - cy)}.get(strategy)
        best_person = sorted(boxes, key=score_func, reverse=True)[0]
        return self._xyxy_to_xywh(best_person['bbox']), {'type': f'person_{strategy.lower().replace(" ", "_")}', 'conf': best_person['conf']}

    def _load_image_from_array(self, image_rgb: np.ndarray):
        from torchvision import transforms
        transform = transforms.Compose([transforms.ToPILImage(), transforms.ToTensor(),
                                        transforms.Normalize(mean=[0.485, 0.456, 0.406], std=[0.229, 0.224, 0.225])])
        return image_rgb, transform(image_rgb)

    def _calculate_iou(self, box1, box2):
        x1, y1, x2, y2 = box1
        x1_p, y1_p, x2_p, y2_p = box2
        inter_x1, inter_y1, inter_x2, inter_y2 = max(x1, x1_p), max(y1, y1_p), min(x2, x2_p), min(y2, y2_p)
        inter_area = max(0, inter_x2 - inter_x1) * max(0, inter_y2 - inter_y1)
        union_area = (x2 - x1) * (y2 - y1) + (x2_p - x1_p) * (y2_p - y1_p) - inter_area
        return inter_area / (union_area + 1e-6)

    def _box_contains(self, cb, ib): return cb[0] <= ib[0] and cb[1] <= ib[1] and cb[2] >= ib[2] and cb[3] >= ib[3]
    def _expand_face_to_body(self, face_bbox, img_shape):
        H, W, (x1, y1, x2, y2) = *img_shape[:2], *face_bbox
        w, h, cx = x2 - x1, y2 - y1, x1 + w / 2
        expansion_factors = self.config.seeding_defaults.face_to_body_expansion_factors
        new_w, new_h = min(W, w * expansion_factors[0]), min(H, h * expansion_factors[1])
        new_x1, new_y1 = max(0, cx - new_w / 2), max(0, y1 - h * expansion_factors[2])
        return [int(v) for v in [new_x1, new_y1, min(W, new_x1 + new_w) - new_x1, min(H, new_y1 + new_h) - new_y1]]

    def _final_fallback_box(self, img_shape):
        h, w, _ = img_shape
        fallback_box = self.config.seeding_defaults.final_fallback_box
        return [int(w * fallback_box[0]), int(h * fallback_box[1]), int(w * fallback_box[2]), int(h * fallback_box[3])]
    def _xyxy_to_xywh(self, box): x1, y1, x2, y2 = box; return [int(x1), int(y1), int(x2 - x1), int(y2 - y1)]

    def _sam2_mask_for_bbox(self, frame_rgb_small, bbox_xywh):
        if not self.tracker or bbox_xywh is None:
            return None
        try:
            outputs = self.tracker.initialize(rgb_to_pil(frame_rgb_small), None, bbox=bbox_xywh)
            mask = outputs.get('pred_mask')
            if mask is not None: mask = postprocess_mask((mask * 255).astype(np.uint8), config=self.config, fill_holes=True, keep_largest_only=True)
            return mask
        except (torch.cuda.OutOfMemoryError, RuntimeError) as e:
            self.logger.warning(f"GPU error in mask generation: {e}")
            if torch.cuda.is_available():
                torch.cuda.empty_cache()
            return None
        except Exception as e:
            self.logger.error(f"Unexpected error in mask generation: {e}")
            return None

class SubjectMasker:
    def __init__(self, params, progress_queue, cancel_event, config: 'Config', frame_map=None, face_analyzer=None,
                 reference_embedding=None, person_detector=None, thumbnail_manager=None, niqe_metric=None, logger=None, face_landmarker=None):
        self.params, self.config, self.progress_queue, self.cancel_event = params, config, progress_queue, cancel_event
        self.logger = logger or AppLogger(config=Config())
        self.frame_map = frame_map
        self.face_analyzer, self.reference_embedding, self.person_detector, self.face_landmarker = face_analyzer, reference_embedding, person_detector, face_landmarker
        self.dam_tracker, self.mask_dir, self.shots = None, None, []
        self._gdino, self._sam2_img = None, None
        self._device = "cuda" if torch.cuda.is_available() else "cpu"
        self.thumbnail_manager = thumbnail_manager if thumbnail_manager is not None else ThumbnailManager(self.logger, self.config)
        self.niqe_metric = niqe_metric
        self.initialize_models()
        self.seed_selector = SeedSelector(
            params=params,
            config=self.config,
            face_analyzer=face_analyzer,
            reference_embedding=reference_embedding,
            person_detector=person_detector,
            tracker=self.dam_tracker,
            gdino_model=self._gdino,
            logger=self.logger,
        )
        self.mask_propagator = MaskPropagator(params, self.dam_tracker, cancel_event, progress_queue, config=self.config, logger=self.logger)

    def initialize_models(self):
        primary_strategy = self.params.primary_seed_strategy
        if primary_strategy == "🧑‍🤝‍🧑 Find Prominent Person":
            self.logger.info("YOLO-only mode enabled for 'Find Prominent Person' strategy. Skipping other model loads.")
            self.dam_tracker = None
            self._gdino = None
            # Note: face_analyzer and face_landmarker are handled externally
            return

        # Continue with normal model loading for other strategies
        if self.params.enable_face_filter and self.face_analyzer is None:
            self.logger.warning("Face analyzer is not available but face filter is enabled.")

        if self.params.enable_subject_mask:
            self._initialize_tracker()

        text_based_seeding = ("📝 By Text" in primary_strategy or "Fallback" in primary_strategy)
        if text_based_seeding:
            self._init_grounder()
    def _init_grounder(self):
        if self._gdino is not None: return True
        # Skip grounder for strategies that don't need it
        if self.params.primary_seed_strategy == "🧑‍🤝‍🧑 Find Prominent Person":
            return False
        retry_params = (self.config.retry.max_attempts, tuple(self.config.retry.backoff_seconds))
        self._gdino = get_grounding_dino_model(
            gdino_config_path=self.params.gdino_config_path,
            gdino_checkpoint_path=self.params.gdino_checkpoint_path,
            models_path=str(self.config.paths.models),
            grounding_dino_url=self.config.models.grounding_dino,
            user_agent=self.config.models.user_agent,
            retry_params=retry_params,
            device=self._device,
            logger=self.logger
        )
        return self._gdino is not None
    def _initialize_tracker(self):
        if self.dam_tracker: return True
        model_urls_tuple = tuple(self.config.models.dam4sam.items())
        retry_params = (self.config.retry.max_attempts, tuple(self.config.retry.backoff_seconds))
        self.dam_tracker = get_dam4sam_tracker(
            model_name=self.params.dam4sam_model_name,
            models_path=str(self.config.paths.models),
            model_urls_tuple=model_urls_tuple,
            user_agent=self.config.models.user_agent,
            retry_params=retry_params,
            logger=self.logger
        )
        return self.dam_tracker is not None

    def run_propagation(self, frames_dir: str, scenes_to_process, tracker: 'AdvancedProgressTracker' = None) -> dict:
        self.mask_dir = Path(frames_dir) / "masks"
        self.mask_dir.mkdir(exist_ok=True)
        self.logger.info("Starting subject mask propagation...")
        if not self.dam_tracker:
            self.logger.error("Tracker not initialized; skipping masking.")
            return {}
        self.frame_map = self.frame_map or self._create_frame_map(frames_dir)
        mask_metadata, total_scenes = {}, len(scenes_to_process)
        for i, scene in enumerate(scenes_to_process):
            with safe_resource_cleanup():
                if self.cancel_event.is_set(): break
                self.logger.info(f"Masking scene {i+1}/{total_scenes}", user_context={'shot_id': scene.shot_id, 'start_frame': scene.start_frame, 'end_frame': scene.end_frame})

                shot_frames_data = self._load_shot_frames(frames_dir, scene.start_frame, scene.end_frame)
                if not shot_frames_data: continue

                if tracker:
                    tracker.set_stage(f"Scene {i+1}/{len(scenes_to_process)}", substage=f"{len(shot_frames_data)} frames")

                frame_numbers, small_images, dims = zip(*shot_frames_data)

                try:
                    best_frame_num = scene.best_frame
                    seed_idx_in_shot = frame_numbers.index(best_frame_num)
                except (ValueError, AttributeError):
                    self.logger.warning(f"Best frame {scene.best_frame} not found in loaded shot frames for {scene.shot_id}, skipping.")
                    continue

                bbox, seed_details = scene.seed_result.get('bbox'), scene.seed_result.get('details', {})
                if bbox is None:
                    for fn in frame_numbers:
                        if (fname := self.frame_map.get(fn)): mask_metadata[fname] = asdict(MaskingResult(error="Subject not found", shot_id=scene.shot_id))
                    continue

                masks, areas, empties, errors = self.mask_propagator.propagate(small_images, seed_idx_in_shot, bbox, tracker=tracker)

                for j, (original_fn, _, (h, w)) in enumerate(shot_frames_data):
                    frame_fname_webp = self.frame_map.get(original_fn)
                    if not frame_fname_webp: continue
                    frame_fname_png, mask_path = f"{Path(frame_fname_webp).stem}.png", self.mask_dir / f"{Path(frame_fname_webp).stem}.png"
                    result_args = {"shot_id": scene.shot_id, "seed_type": seed_details.get('type'), "seed_face_sim": seed_details.get('seed_face_sim'),
                                   "mask_area_pct": areas[j], "mask_empty": empties[j], "error": errors[j]}
                    if masks[j] is not None and np.any(masks[j]):
                        mask_full_res = cv2.resize(masks[j], (w, h), interpolation=cv2.INTER_NEAREST)
                        if mask_full_res.ndim == 3: mask_full_res = mask_full_res[:, :, 0]
                        cv2.imwrite(str(mask_path), mask_full_res)
                        mask_metadata[frame_fname_png] = asdict(MaskingResult(mask_path=str(mask_path), **result_args))
                    else:
                        mask_metadata[frame_fname_png] = asdict(MaskingResult(mask_path=None, **result_args))
        self.logger.success("Subject masking complete.")
        return mask_metadata

    def _create_frame_map(self, frames_dir): return create_frame_map(Path(frames_dir), self.logger)
    def _load_shot_frames(self, frames_dir, start, end):
        frames = []
        if not self.frame_map: self.frame_map = self._create_frame_map(frames_dir)
        thumb_dir = Path(frames_dir) / "thumbs"
        for fn in sorted(fn for fn in self.frame_map if start <= fn < end):
            thumb_p, thumb_img = thumb_dir / f"{Path(self.frame_map[fn]).stem}.webp", self.thumbnail_manager.get(thumb_dir / f"{Path(self.frame_map[fn]).stem}.webp")
            if thumb_img is None: continue
            frames.append((fn, thumb_img, thumb_img.shape[:2]))
        return frames

    def _select_best_frame_in_scene(self, scene, frames_dir: str):
        if not self.params.pre_analysis_enabled:
            scene.best_frame, scene.seed_metrics = scene.start_frame, {'reason': 'pre-analysis disabled'}
            return
        shot_frames = self._load_shot_frames(frames_dir, scene.start_frame, scene.end_frame)
        if not shot_frames:
            scene.best_frame, scene.seed_metrics = scene.start_frame, {'reason': 'no frames loaded'}
            return
        candidates, scores = shot_frames[::max(1, self.params.pre_sample_nth)], []
        for frame_num, thumb_rgb, _ in candidates:
            niqe_score = 10.0
            if self.niqe_metric:
                img_tensor = (torch.from_numpy(thumb_rgb).float().permute(2, 0, 1).unsqueeze(0) / 255.0)
                with (torch.no_grad(), torch.amp.autocast('cuda', enabled=self._device == 'cuda')):
                    niqe_score = float(self.niqe_metric(img_tensor.to(self.niqe_metric.device)))
            face_sim = 0.0
            if self.face_analyzer and self.reference_embedding is not None:
                faces = self.face_analyzer.get(cv2.cvtColor(thumb_rgb, cv2.COLOR_RGB2BGR))
                if faces: face_sim = np.dot(max(faces, key=lambda x: x.det_score).normed_embedding, self.reference_embedding)
            scores.append((10 - niqe_score) + (face_sim * 10))
        if not scores:
            best_local_idx = 0
            scene.best_frame = scene.start_frame # Fallback
            scene.seed_metrics = {'reason': 'pre-analysis failed, no scores', 'score': 0}
            return
        best_local_idx = int(np.argmax(scores))
        scene.best_frame = candidates[best_local_idx][0]
        scene.seed_metrics = {'reason': 'pre-analysis complete', 'score': max(scores), 'best_niqe': niqe_score, 'best_face_sim': face_sim}

    def get_seed_for_frame(self, frame_rgb: np.ndarray, seed_config=dict, scene=None):
        if isinstance(seed_config, dict) and seed_config.get('manual_bbox_xywh'):
            return seed_config['manual_bbox_xywh'], {'type': seed_config.get('seed_type', 'manual')}

        # Only initialize grounder for strategies that need it
        primary_strategy = getattr(self.params, 'primary_seed_strategy', 'Automatic')
        if primary_strategy != "🧑‍🤝‍🧑 Find Prominent Person":
            self._init_grounder()

        self._initialize_tracker()
        return self.seed_selector.select_seed(frame_rgb, current_params=seed_config, scene=scene)
    def get_mask_for_bbox(self, frame_rgb_small, bbox_xywh): return self.seed_selector._sam2_mask_for_bbox(frame_rgb_small, bbox_xywh)
    def draw_bbox(self, img_rgb, xywh, color=None, thickness=None, label=None):
        color = color or tuple(self.config.visualization.bbox_color)
        thickness = thickness or self.config.visualization.bbox_thickness
        x, y, w, h = map(int, xywh or [0, 0, 0, 0])
        img_out = img_rgb.copy()
        cv2.rectangle(img_out, (x, y), (x + w, y + h), color, thickness)
        if label:
            # Put the label inside the box at the top-left
            font_scale = 1
            font = cv2.FONT_HERSHEY_SIMPLEX
            (text_width, text_height), baseline = cv2.getTextSize(label, font, font_scale, thickness)
            text_x = x + 5
            text_y = y + text_height + 5
            # Add a filled rectangle as a background for the text
            cv2.rectangle(img_out, (x, y), (x + text_width + 10, y + text_height + 10), color, -1)
            cv2.putText(img_out, label, (text_x, text_y), font, font_scale, (255, 255, 255), thickness)
        return img_out

# --- PIPELINES ---

class ExtractionPipeline(Pipeline):
    def run(self, tracker: 'AdvancedProgressTracker' = None):
        source_p = Path(self.params.source_path)
        is_folder = is_image_folder(source_p)

        if is_folder:
            output_dir = Path(self.config.paths.downloads) / source_p.name
            output_dir.mkdir(exist_ok=True, parents=True)

            params_dict = asdict(self.params)
            params_dict['output_folder'] = str(output_dir)
            params_dict['video_path'] = "" # No video path for image folders

            output_dir = output_dir.resolve()
            with (output_dir / "run_config.json").open('w', encoding='utf-8') as f:
                json.dump(_to_json_safe(params_dict), f, indent=2)

            self.logger.info(f"Processing image folder: {source_p.name}")
            images = list_images(source_p, self.config)
            if not images:
                self.logger.warning("No images found in the specified folder.")
                return {"done": False, "log": "No images found."}

            make_photo_thumbs(images, output_dir, self.params, self.config, self.logger, tracker=tracker)

            # For image folders, each image is a "scene" of one frame.
            # We create a synthetic scenes.json to maintain compatibility.
            num_images = len(images)
            scenes = [[i, i] for i in range(1, num_images + 1)]
            with (output_dir / "scenes.json").open('w', encoding='utf-8') as f:
                json.dump(scenes, f)

            return {"done": True, "output_dir": str(output_dir), "video_path": ""}
        else:
            self.logger.info("Preparing video source...")
            vid_manager = VideoManager(self.params.source_path, self.config, self.params.max_resolution)
            video_path = Path(vid_manager.prepare_video(self.logger))
            output_dir = Path(self.config.paths.downloads) / video_path.stem
            output_dir.mkdir(exist_ok=True, parents=True)

            params_dict = asdict(self.params)
            params_dict['output_folder'] = str(output_dir)
            params_dict['video_path'] = str(video_path)
            output_dir = Path(output_dir).resolve()
            output_dir.mkdir(parents=True, exist_ok=True)
            with (output_dir / "run_config.json").open('w', encoding='utf-8') as f:
                json.dump(_to_json_safe(params_dict), f, indent=2)

            self.logger.info("Video ready", user_context={'path': sanitize_filename(video_path.name, self.config)})
            video_info = VideoManager.get_video_info(video_path)

            if tracker:
                totals = estimate_totals(self.params, video_info, None)
                tracker.start(totals["extraction"], desc="Extracting frames")

            if self.params.scene_detect:
                self._run_scene_detection(video_path, output_dir)

            self._run_ffmpeg(video_path, output_dir, video_info, tracker=tracker)

            if self.cancel_event.is_set():
                self.logger.info("Extraction cancelled by user.")
                if tracker: tracker.done_stage("Extraction cancelled")
                return

            if tracker: tracker.done_stage("Extraction complete")
            self.logger.success("Extraction complete.")
            return {"done": True, "output_dir": str(output_dir), "video_path": str(video_path)}

    def _run_scene_detection(self, video_path, output_dir): return run_scene_detection(video_path, output_dir, self.logger)
    def _run_ffmpeg(self, video_path, output_dir, video_info, tracker=None):
        return run_ffmpeg_extraction(video_path, output_dir, video_info, self.params, self.progress_queue, self.cancel_event, self.logger, self.config, tracker=tracker)

class EnhancedExtractionPipeline(ExtractionPipeline):
    def __init__(self, config: 'Config', logger: 'AppLogger', params: 'AnalysisParameters',
                 progress_queue: Queue, cancel_event: threading.Event):
        super().__init__(config, logger, params, progress_queue, cancel_event)
        self.error_handler = ErrorHandler(self.logger, self.config.retry.max_attempts, self.config.retry.backoff_seconds)
        self.run = self.error_handler.with_retry()(self.run)

class AnalysisPipeline(Pipeline):
    def __init__(self, config: 'Config', logger: 'AppLogger', params: 'AnalysisParameters',
                 progress_queue: Queue, cancel_event: threading.Event,
                 thumbnail_manager: 'ThumbnailManager'):
        super().__init__(config, logger, params, progress_queue, cancel_event)
        self.output_dir = Path(self.params.output_folder)
        self.thumb_dir = self.output_dir / "thumbs"
        self.masks_dir = self.output_dir / "masks"
        self.metadata_path = self.output_dir / "metadata.jsonl"
        self.processing_lock = threading.Lock()
        self.face_analyzer, self.reference_embedding, self.mask_metadata, self.face_landmarker = None, None, {}, None
        self.scene_map, self.niqe_metric = {}, None
        self.device = "cuda" if torch.cuda.is_available() else "cpu"
        self.thumbnail_manager = thumbnail_manager

    def _initialize_niqe_metric(self):
        if self.niqe_metric is None:
            try:
                import pyiqa
                self.niqe_metric = pyiqa.create_metric('niqe', device=self.device)
                self.logger.info("NIQE metric initialized successfully")
            except ImportError:
                self.logger.warning("pyiqa is not installed, NIQE metric is unavailable.")
            except Exception as e:
                self.logger.warning("Failed to initialize NIQE metric", extra={'error': e})

    def run_full_analysis(self, scenes_to_process, tracker: 'AdvancedProgressTracker' = None):
        is_folder_mode = not self.params.video_path

        if is_folder_mode:
            return self._run_image_folder_analysis(tracker=tracker)
        else:
            # This is the existing video analysis pipeline.
            try:
                # Ensure metadata file is properly handled
                if self.metadata_path.exists():
                    self.metadata_path.unlink()

                with open(self.metadata_path, 'w', encoding='utf-8') as f:
                    f.write(json.dumps(_to_json_safe({"params": asdict(self.params)})) + '\n')

                self.scene_map = {s.shot_id: s for s in scenes_to_process}
                self.logger.info("Initializing Models")
                models = initialize_analysis_models(self.params, self.config, self.logger, self.device == 'cuda')
                self.face_analyzer = models['face_analyzer']
                self.reference_embedding = models['ref_emb']
                self.face_landmarker = models['face_landmarker']
                person_detector = models['person_detector']

                if self.face_analyzer and self.params.face_ref_img_path:
                    self._process_reference_face()

                masker = SubjectMasker(self.params, self.progress_queue, self.cancel_event, self.config, self._create_frame_map(),
                                       self.face_analyzer, self.reference_embedding, person_detector, thumbnail_manager=self.thumbnail_manager,
                                       niqe_metric=self.niqe_metric, logger=self.logger, face_landmarker=self.face_landmarker)
                self.mask_metadata = masker.run_propagation(str(self.output_dir), scenes_to_process, tracker=tracker)
                if tracker:
                    tracker.set_stage("Analyzing frames")
                self._initialize_niqe_metric()
                self._run_analysis_loop(scenes_to_process, tracker=tracker)
                if self.cancel_event.is_set():
                    self.logger.info("Analysis cancelled by user.")
                    return {"log": "Analysis cancelled.", "done": False}
                self.logger.success("Analysis complete.", extra={'output_dir': self.output_dir})
                return {"done": True, "metadata_path": str(self.metadata_path), "output_dir": str(self.output_dir)}
            except Exception as e:
                self.logger.error("Analysis pipeline failed", component="analysis", exc_info=True, extra={'error': str(e)})
                return {"error": str(e), "done": False}

    def _create_frame_map(self):
        ext = ".webp" if self.params.thumbnails_only else ".png"
        return create_frame_map(self.output_dir, self.logger, ext=ext)
    def _process_reference_face(self):
        if not self.face_analyzer: return
        ref_path = Path(self.params.face_ref_img_path)
        if not ref_path.is_file(): raise FileNotFoundError(f"Reference face image not found: {ref_path}")
        self.logger.info("Processing reference face...")
        ref_img = cv2.imread(str(ref_path))
        if ref_img is None: raise ValueError("Could not read reference image.")
        ref_faces = self.face_analyzer.get(ref_img)
        if not ref_faces: raise ValueError("No face found in reference image.")
        self.reference_embedding = max(ref_faces, key=lambda x: x.det_score).normed_embedding
        self.logger.success("Reference face processed.")

    def _run_image_folder_analysis(self, tracker: 'AdvancedProgressTracker' = None):
        self.logger.info("Starting image folder analysis...")

        # Stage 1: Pre-filter on thumbnails
        self.logger.info("Running pre-filter on thumbnails...")
        # TODO: Implement pre-filtering logic here.

        # Stage 2: Full analysis on kept images
        self.logger.info("Running full analysis on kept images...")
        # TODO: Implement full analysis logic here.

        self.logger.success("Image folder analysis complete.")
        return {"done": True, "metadata_path": str(self.metadata_path), "output_dir": str(self.output_dir)}

    def _run_analysis_loop(self, scenes_to_process, tracker: 'AdvancedProgressTracker' = None):
        frame_map = self._create_frame_map()
        all_frame_nums_to_process = {fn for scene in scenes_to_process for fn in range(scene.start_frame, scene.end_frame) if fn in frame_map}
        image_files_to_process = [self.thumb_dir / frame_map[fn] for fn in sorted(list(all_frame_nums_to_process)) if frame_map.get(fn)]
        self.logger.info(f"Analyzing {len(image_files_to_process)} frames")
        num_workers = 1 if self.params.disable_parallel else min(os.cpu_count() or 4, self.config.analysis.max_workers)
        with ThreadPoolExecutor(max_workers=num_workers) as executor:
            futures = [executor.submit(self._process_single_frame, path) for path in image_files_to_process]
            for future in as_completed(futures):
                if self.cancel_event.is_set():
                    for f in futures: f.cancel()
                    break
                try:
                    future.result()
                    if tracker:
                        tracker.step(1)
                except Exception as e:
                    self.logger.error(f"Error processing future: {e}")


    def _process_single_frame(self, thumb_path):
        if self.cancel_event.is_set(): return
        if not (frame_num_match := re.search(r'frame_(\d+)', thumb_path.name)): return
        log_context = {'file': thumb_path.name}
        try:
            thumb_image_rgb = self.thumbnail_manager.get(thumb_path)
            if thumb_image_rgb is None: raise ValueError("Could not read thumbnail.")
            frame, base_filename = Frame(thumb_image_rgb, -1), thumb_path.name
            mask_meta = self.mask_metadata.get(base_filename, {})
            mask_thumb = None
            if mask_meta.get("mask_path"):
                mask_full_path = Path(mask_meta["mask_path"])
                if not mask_full_path.is_absolute(): mask_full_path = self.masks_dir / mask_full_path.name
                if mask_full_path.exists():
                    mask_full = cv2.imread(str(mask_full_path), cv2.IMREAD_GRAYSCALE)
                    if mask_full is not None: mask_thumb = cv2.resize(mask_full, (thumb_image_rgb.shape[1], thumb_image_rgb.shape[0]), interpolation=cv2.INTER_NEAREST)
            quality_conf = QualityConfig(
                sharpness_base_scale=self.config.sharpness_base_scale,
                edge_strength_base_scale=self.config.edge_strength_base_scale,
                enable_niqe=(self.niqe_metric is not None and self.params.compute_niqe)
            )
            face_bbox = None
            if self.params.compute_face_sim and self.face_analyzer:
                face_bbox = self._analyze_face_similarity(frame, thumb_image_rgb)

            # Create a dictionary to hold metrics that should be computed
            metrics_to_compute = {
                'quality': self.params.compute_quality_score,
                'sharpness': self.params.compute_sharpness,
                'edge_strength': self.params.compute_edge_strength,
                'contrast': self.params.compute_contrast,
                'brightness': self.params.compute_brightness,
                'entropy': self.params.compute_entropy,
                'eyes_open': self.params.compute_eyes_open,
                'yaw': self.params.compute_yaw,
                'pitch': self.params.compute_pitch,
            }
            # Only call calculate_quality_metrics if at least one metric is requested
            if any(metrics_to_compute.values()) or self.params.compute_niqe:
                 frame.calculate_quality_metrics(
                    thumb_image_rgb, quality_conf, self.logger,
                    mask=mask_thumb, niqe_metric=self.niqe_metric, main_config=self.config,
                    face_landmarker=self.face_landmarker, face_bbox=face_bbox,
                    metrics_to_compute=metrics_to_compute
                )

            meta = {"filename": base_filename, "metrics": asdict(frame.metrics)}
            if self.params.compute_face_sim:
                if frame.face_similarity_score is not None:
                    meta["face_sim"] = frame.face_similarity_score
                if frame.max_face_confidence is not None:
                    meta["face_conf"] = frame.max_face_confidence

            if self.params.compute_subject_mask_area:
                meta.update(mask_meta)

            if meta.get("shot_id") is not None and (scene := self.scene_map.get(meta["shot_id"])) and scene.seed_metrics:
                meta['seed_face_sim'] = scene.seed_metrics.get('best_face_sim')

            if self.params.compute_phash and imagehash:
                meta['phash'] = str(imagehash.phash(rgb_to_pil(thumb_image_rgb)))

            # This is to ensure the UI slider is respected
            if 'dedup_thresh' in self.params.__dict__:
                meta['dedup_thresh'] = self.params.dedup_thresh

            if frame.error: meta["error"] = frame.error
            if meta.get("mask_path"): meta["mask_path"] = Path(meta["mask_path"]).name
            with self.processing_lock:
                with self.metadata_path.open('a', encoding='utf-8') as f:
                    json.dump(_to_json_safe(meta), f)
                    f.write('\n')
        except Exception as e:
            self.logger.critical("Error processing frame", exc_info=True, extra={**log_context, 'error': e})
            with self.processing_lock:
                with self.metadata_path.open('a', encoding='utf-8') as f:
                    json.dump({"filename": thumb_path.name, "error": f"processing_failed: {e}"}, f)
                    f.write('\n')

    def _analyze_face_similarity(self, frame, image_rgb):
        face_bbox = None
        try:
            image_bgr = cv2.cvtColor(image_rgb, cv2.COLOR_RGB2BGR)
            with self.processing_lock:
                faces = self.face_analyzer.get(image_bgr)
            if faces:
                best_face = max(faces, key=lambda x: x.det_score)
                face_bbox = best_face.bbox.astype(int)
                if self.params.enable_face_filter and self.reference_embedding is not None:
                    distance = 1 - np.dot(best_face.normed_embedding, self.reference_embedding)
                    frame.face_similarity_score, frame.max_face_confidence = 1.0 - float(distance), float(best_face.det_score)
        except Exception as e:
            frame.error = f"Face similarity failed: {e}"
            if "out of memory" in str(e) and torch.cuda.is_available():
                torch.cuda.empty_cache()
        return face_bbox

# --- FILTERING & SCENE LOGIC ---

def load_and_prep_filter_data(metadata_path, get_all_filter_keys):
    if not metadata_path or not Path(metadata_path).exists():
        return [], {}

    with Path(metadata_path).open('r', encoding='utf-8') as f:
        try:
            next(f)  # Skip the header line
        except StopIteration:
            return [], {}
        all_frames = [json.loads(line) for line in f if line.strip()]

    metric_values = {}
    metric_configs = {
        'quality_score': {'path': ("metrics", "quality_score"), 'range': (0, 100)},
        'yaw': {'path': ("metrics", "yaw"), 'range': (-45, 45)},
        'pitch': {'path': ("metrics", "pitch"), 'range': (-45, 45)},
        'eyes_open': {'path': ("metrics", "eyes_open"), 'range': (0, 1)},
        'face_sim': {'path': ("face_sim",), 'range': (0, 1)},
    }
    # Add other metrics with a default range
    for k in get_all_filter_keys:
        if k not in metric_configs:
            metric_configs[k] = {'path': (k,), 'alt_path': ("metrics", f"{k}_score"), 'range': (0, 100)}

    for k in get_all_filter_keys:
        config = metric_configs.get(k)
        if not config: continue

        path = config.get('path')
        alt_path = config.get('alt_path')

        values = []
        for f in all_frames:
            val = None
            if path:
                if len(path) == 1: val = f.get(path[0])
                else: val = f.get(path[0], {}).get(path[1])

            if val is None and alt_path:
                if len(alt_path) == 1: val = f.get(alt_path[0])
                else: val = f.get(alt_path[0], {}).get(alt_path[1])

            if val is not None:
                values.append(val)

        values = np.asarray(values, dtype=float)

        if values.size > 0:
            hist_range = config.get('range', (0, 100))
            counts, bins = np.histogram(values, bins=50, range=hist_range)
            metric_values[k] = values.tolist()
            metric_values[f"{k}_hist"] = (counts.tolist(), bins.tolist())

    return all_frames, metric_values

def build_all_metric_svgs(per_metric_values, get_all_filter_keys, logger):
    svgs = {}
    for k in get_all_filter_keys:
        if (h := per_metric_values.get(f"{k}_hist")): svgs[k] = histogram_svg(h, title="", logger=logger)
    return svgs

def histogram_svg(hist_data, title="", logger=None):
    if not plt:
        return """<svg width="100" height="20" xmlns="http://www.w3.org/2000/svg"><text x="5" y="15" font-family="sans-serif" font-size="10" fill="orange">Matplotlib missing</text></svg>"""
    if not hist_data: return ""
    try:
        counts, bins = hist_data
        if not isinstance(counts, list) or not isinstance(bins, list) or len(bins) != len(counts) + 1: return ""
        with plt.style.context("dark_background"):
            fig, ax = plt.subplots(figsize=(4.6, 2.2), dpi=120)
            ax.bar(bins[:-1], counts, width=np.diff(bins), color="#7aa2ff", alpha=0.85, align="edge")
            ax.grid(axis="y", alpha=0.2); ax.margins(x=0)
            ax.yaxis.set_major_locator(mticker.MaxNLocator(integer=True))
            for side in ("top", "right"): ax.spines[side].set_visible(False)
            ax.tick_params(labelsize=8); ax.set_title(title)
            buf = io.StringIO()
            fig.savefig(buf, format="svg", bbox_inches="tight")
            plt.close(fig)
        return buf.getvalue()
    except Exception as e:
        if logger: logger.error("Failed to generate histogram SVG.", exc_info=True)
        return """<svg width="100" height="20" xmlns="http://www.w3.org/2000/svg"><text x="5" y="15" font-family="sans-serif" font-size="10" fill="red">Plotting failed</text></svg>"""

def apply_all_filters_vectorized(all_frames_data, filters, config: 'Config'):
    if not all_frames_data:
        return [], [], Counter(), {}

    num_frames = len(all_frames_data)
    filenames = [f['filename'] for f in all_frames_data]

    # 1. Consolidate metric data extraction
    metric_sources = {
        **{k: ("metrics", f"{k}_score") for k in asdict(config.quality_weights).keys()},
        "quality_score": ("metrics", "quality_score"),
        "face_sim": ("face_sim",),
        "mask_area_pct": ("mask_area_pct",),
        "eyes_open": ("metrics", "eyes_open"),
        "yaw": ("metrics", "yaw"),
        "pitch": ("metrics", "pitch"),
    }

    metric_arrays = {}
    for key, path in metric_sources.items():
        if len(path) == 1:
            metric_arrays[key] = np.array([f.get(path[0], np.nan) for f in all_frames_data], dtype=np.float32)
        else:  # Assumes len==2
            metric_arrays[key] = np.array([f.get(path[0], {}).get(path[1], np.nan) for f in all_frames_data], dtype=np.float32)

    # 2. Handle deduplication
    dedup_mask = np.ones(num_frames, dtype=bool)
    reasons = defaultdict(list)
    if filters.get("enable_dedup") and imagehash and filters.get("dedup_thresh", -1) != -1:
        sorted_indices = sorted(range(num_frames), key=lambda i: filenames[i])
        hashes = {i: imagehash.hex_to_hash(all_frames_data[i]['phash']) for i in range(num_frames) if 'phash' in all_frames_data[i]}
        for i in range(1, len(sorted_indices)):
            c_idx, p_idx = sorted_indices[i], sorted_indices[i - 1]
            if p_idx in hashes and c_idx in hashes and (hashes[p_idx] - hashes[c_idx]) <= filters.get("dedup_thresh", 5):
                if dedup_mask[c_idx]:
                    reasons[filenames[c_idx]].append('duplicate')
                dedup_mask[c_idx] = False

    # 3. Define all metric filters in a structured way
    filter_definitions = [
        *[{'key': k, 'type': 'range'} for k in asdict(config.quality_weights).keys()],
        {'key': 'quality_score', 'type': 'range'},
        {'key': 'face_sim', 'type': 'min', 'enabled_key': 'face_sim_enabled', 'reason_low': 'face_sim_low', 'reason_missing': 'face_missing'},
        {'key': 'mask_area_pct', 'type': 'min', 'enabled_key': 'mask_area_enabled', 'reason_low': 'mask_too_small'},
        {'key': 'eyes_open', 'type': 'min', 'reason_low': 'eyes_closed'},
        {'key': 'yaw', 'type': 'range', 'reason_range': 'yaw_out_of_range'},
        {'key': 'pitch', 'type': 'range', 'reason_range': 'pitch_out_of_range'},
    ]

    metric_filter_mask = np.ones(num_frames, dtype=bool)

    # 4. Apply filters in a loop
    for f_def in filter_definitions:
        key, f_type = f_def['key'], f_def['type']
        if f_def.get('enabled_key') and not filters.get(f_def['enabled_key']):
            continue

        arr = metric_arrays.get(key)
        if arr is None: continue

        f_defaults = getattr(config.filter_defaults, key, {})

        if f_type == 'range':
            min_v = filters.get(f"{key}_min", f_defaults.get('default_min', -np.inf))
            max_v = filters.get(f"{key}_max", f_defaults.get('default_max', np.inf))
            nan_fill = f_defaults.get('default_min', min_v)
            mask = (np.nan_to_num(arr, nan=nan_fill) >= min_v) & (np.nan_to_num(arr, nan=nan_fill) <= max_v)
            metric_filter_mask &= mask

        elif f_type == 'min':
            min_v = filters.get(f"{key}_min", f_defaults.get('default_min', -np.inf))
            nan_fill = f_defaults.get('default_min', min_v)
            if key == 'face_sim':
                has_face_sim = ~np.isnan(arr)
                mask = np.ones(num_frames, dtype=bool)
                mask[has_face_sim] = (arr[has_face_sim] >= min_v)
                if filters.get("require_face_match"):
                    mask &= has_face_sim
            else:
                mask = np.nan_to_num(arr, nan=nan_fill) >= min_v
            metric_filter_mask &= mask

    # 5. Combine masks and collect rejection reasons
    kept_mask = dedup_mask & metric_filter_mask
    metric_rejection_mask = ~metric_filter_mask & dedup_mask

    for i in np.where(metric_rejection_mask)[0]:
        for f_def in filter_definitions:
            key, f_type = f_def['key'], f_def['type']
            if f_def.get('enabled_key') and not filters.get(f_def['enabled_key']):
                continue
            arr = metric_arrays.get(key)
            if arr is None: continue

            f_defaults = getattr(config.filter_defaults, key, {})
            v = arr[i]

            if f_type == 'range':
                min_v = filters.get(f"{key}_min", f_defaults.get('default_min', -np.inf))
                max_v = filters.get(f"{key}_max", f_defaults.get('default_max', np.inf))
                if not np.isnan(v):
                    reason = f_def.get('reason_range')
                    if v < min_v: reasons[filenames[i]].append(reason or f_def.get('reason_low', f"{key}_low"))
                    if v > max_v: reasons[filenames[i]].append(reason or f_def.get('reason_high', f"{key}_high"))

            elif f_type == 'min':
                min_v = filters.get(f"{key}_min", f_defaults.get('default_min', -np.inf))
                if not np.isnan(v) and v < min_v:
                    reasons[filenames[i]].append(f_def.get('reason_low', f"{key}_low"))

                if key == 'face_sim' and filters.get('require_face_match') and np.isnan(v):
                    reasons[filenames[i]].append(f_def.get('reason_missing', 'face_missing'))

    # 6. Finalize results
    kept = [all_frames_data[i] for i in np.where(kept_mask)[0]]
    rejected = [all_frames_data[i] for i in np.where(~kept_mask)[0]]
    total_reasons = Counter(r for r_list in reasons.values() for r in r_list)

    return kept, rejected, total_reasons, reasons

def on_filters_changed(event: FilterEvent, thumbnail_manager, config: 'Config', logger=None):
    logger = logger or AppLogger(config=Config())
    if not event.all_frames_data: return {"filter_status_text": "Run analysis to see results.", "results_gallery": []}
    filters = event.slider_values.copy()
    filters.update({"require_face_match": event.require_face_match, "dedup_thresh": event.dedup_thresh,
                    "face_sim_enabled": bool(event.per_metric_values.get("face_sim")),
                    "mask_area_enabled": bool(event.per_metric_values.get("mask_area_pct")),
                    "enable_dedup": any('phash' in f for f in event.all_frames_data) if event.all_frames_data else False})
    status_text, gallery_update = _update_gallery(event.all_frames_data, filters, event.output_dir, event.gallery_view,
                                                  event.show_overlay, event.overlay_alpha, thumbnail_manager, config, logger)
    return {"filter_status_text": status_text, "results_gallery": gallery_update}

def _update_gallery(all_frames_data, filters, output_dir, gallery_view, show_overlay, overlay_alpha, thumbnail_manager, config: 'Config', logger):
    kept, rejected, counts, per_frame_reasons = apply_all_filters_vectorized(all_frames_data, filters or {}, config)
    status_parts = [f"**Kept:** {len(kept)}/{len(all_frames_data)}"]
    if counts:
        rejection_reasons = ', '.join([f'{k}: {v}' for k, v in counts.most_common()])
        status_parts.append(f"**Rejections:** {rejection_reasons}")

    status_text, frames_to_show, preview_images = " | ".join(status_parts), rejected if gallery_view == "Rejected Frames" else kept, []
    if output_dir:
        output_path, thumb_dir, masks_dir = Path(output_dir), Path(output_dir) / "thumbs", Path(output_dir) / "masks"
        for f_meta in frames_to_show[:100]:
            thumb_path = thumb_dir / f"{Path(f_meta['filename']).stem}.webp"
            caption = f"Reasons: {', '.join(per_frame_reasons.get(f_meta['filename'], []))}" if gallery_view == "Rejected Frames" else ""
            thumb_rgb_np = thumbnail_manager.get(thumb_path)
            if thumb_rgb_np is None: continue
            if show_overlay and not f_meta.get("mask_empty", True) and (mask_name := f_meta.get("mask_path")):
                mask_path = masks_dir / mask_name
                if mask_path.exists():
                    mask_gray = cv2.imread(str(mask_path), cv2.IMREAD_GRAYSCALE)
                    preview_images.append((render_mask_overlay(thumb_rgb_np, mask_gray, float(overlay_alpha), logger=logger), caption))
                else: preview_images.append((thumb_rgb_np, caption))
            else: preview_images.append((thumb_rgb_np, caption))
    return status_text, gr.update(value=preview_images, rows=1 if gallery_view == "Rejected Frames" else 2)


def auto_set_thresholds(per_metric_values, p, slider_keys, selected_metrics):
    updates = {}
    if not per_metric_values: return {f'slider_{key}': gr.update() for key in slider_keys}
    # Calculate percentile values only for the selected metrics
    pmap = {
        k: float(np.percentile(np.asarray(vals, dtype=np.float32), p))
        for k, vals in per_metric_values.items()
        if not k.endswith('_hist') and vals and k in selected_metrics
    }
    for key in slider_keys:
        metric_name = key.replace('_min', '').replace('_max', '')
        # Only update the slider if its corresponding metric was selected
        if key.endswith('_min') and metric_name in pmap:
            updates[f'slider_{key}'] = gr.update(value=round(pmap[metric_name], 2))
        else:
            # Otherwise, send a no-op update to leave it unchanged
            updates[f'slider_{key}'] = gr.update()
    return updates

def save_scene_seeds(scenes_list, output_dir_str, logger):
    if not scenes_list or not output_dir_str: return
    scene_seeds = {}
    for s in scenes_list:
        data = {
            'best_frame': s.get('best_frame', s.get('best_seed_frame')),
            'seed_frame_idx': s.get('seed_frame_idx'),
            'seed_type': s.get('seed_result', {}).get('details', {}).get('type'),
            'seed_config': s.get('seed_config', {}),
            'status': s.get('status', 'pending'),
            'seed_metrics': s.get('seed_metrics', {})
        }
        scene_seeds[str(s['shot_id'])] = data
    try:
        (Path(output_dir_str) / "scene_seeds.json").write_text(json.dumps(_to_json_safe(scene_seeds), indent=2), encoding='utf-8')
        logger.info("Saved scene_seeds.json")
    except Exception as e: logger.error("Failed to save scene_seeds.json", exc_info=True)

def get_scene_status_text(scenes_list):
    if not scenes_list:
        return "No scenes loaded.", gr.update(interactive=False)

    included_count = sum(1 for s in scenes_list if s.get('status') == 'included')
    total_count = len(scenes_list)

    rejection_counts = Counter()
    for scene in scenes_list:
        if scene.get('status') == 'excluded':
            reasons = scene.get('rejection_reasons')
            if reasons:
                rejection_counts.update(reasons)

    status_text = f"{included_count}/{total_count} scenes included for propagation."

    if rejection_counts:
        reasons_summary = ", ".join([f"{reason}: {count}" for reason, count in rejection_counts.items()])
        status_text += f" (Rejected: {reasons_summary})"

    button_text = f"🔬 Propagate Masks on {included_count} Kept Scenes"
    return status_text, gr.update(value=button_text, interactive=included_count > 0)

def draw_boxes_preview(img, boxes_xyxy, cfg):
    img = img.copy()
    for x1,y1,x2,y2 in boxes_xyxy:
        cv2.rectangle(img, (int(x1),int(y1)), (int(x2),int(y2)),
                      cfg.visualization.bbox_color, cfg.visualization.bbox_thickness)
    return img

def toggle_scene_status(scenes_list, selected_shot_id, new_status, output_folder, logger):
    if selected_shot_id is None or not scenes_list:
        status_text, button_update = get_scene_status_text(scenes_list)
        return scenes_list, status_text, "No scene selected.", button_update

    scene_found = False
    for s in scenes_list:
        if s['shot_id'] == selected_shot_id:
            s['status'], s['manual_status_change'], scene_found = new_status, True, True
            break
    if scene_found:
        save_scene_seeds(scenes_list, output_folder, logger)
        status_text, button_update = get_scene_status_text(scenes_list)
        return (scenes_list, status_text, f"Scene {selected_shot_id} status set to {new_status}.", button_update)
    status_text, button_update = get_scene_status_text(scenes_list)
    return (scenes_list, status_text, f"Could not find scene {selected_shot_id}.", button_update)

# --- Cleaned Scene Recomputation Workflow ---

def _create_analysis_context(config, logger, thumbnail_manager, cuda_available, ana_ui_map_keys, ana_input_components) -> SubjectMasker:
    """
    Factory function to create a fully initialized SubjectMasker from UI state.
    This centralizes context creation and ensures robustness.
    """
    ui_args = dict(zip(ana_ui_map_keys, ana_input_components))

    # --- Defensive Patch for Mismatched UI Args ---
    if 'outputfolder' in ui_args and 'output_folder' not in ui_args:
        ui_args['output_folder'] = ui_args.pop('outputfolder')

    output_folder_str = ui_args.get('output_folder')

    # Defensive fix for mis-mapped booleans or missing values
    if not output_folder_str or isinstance(output_folder_str, bool):
        logger.error(f"Output folder is not valid (was '{output_folder_str}', type: {type(output_folder_str)}). This is likely due to a UI argument mapping error.", component="analysis")
        raise FileNotFoundError(f"Output folder is not valid or does not exist: {output_folder_str}")

    # --- Robust Path Handling ---
    if not Path(output_folder_str).exists():
        raise FileNotFoundError(f"Output folder is not valid or does not exist: {output_folder_str}")
    resolved_outdir = Path(output_folder_str).resolve()
    ui_args['output_folder'] = str(resolved_outdir)

    # Create parameters and initialize all necessary models
    params = AnalysisParameters.from_ui(logger, config, **ui_args)
    models = initialize_analysis_models(params, config, logger, cuda_available)
    frame_map = create_frame_map(resolved_outdir, logger)
    
    if not frame_map:
        raise RuntimeError("Failed to create frame map. Check if frame_map.json exists and is valid.")

    # Return a fully configured SubjectMasker instance
    return SubjectMasker(
        params=params, progress_queue=Queue(), cancel_event=threading.Event(), config=config,
        frame_map=frame_map, face_analyzer=models["face_analyzer"],
        reference_embedding=models["ref_emb"], person_detector=models["person_detector"],
        niqe_metric=None, thumbnail_manager=thumbnail_manager, logger=logger,
        face_landmarker=models["face_landmarker"]
    )

def _recompute_single_preview(scene: dict, masker: SubjectMasker, overrides: dict, thumbnail_manager, logger):
    """
    Recomputes the best frame for a single scene using a pre-built masker and specific overrides.
    Updates the scene dictionary in-place.
    """
    out_dir = Path(masker.params.output_folder)
    best_frame_num = scene.get('best_frame') or scene.get('start_frame')
    if best_frame_num is None:
        raise ValueError(f"Scene {scene.get('shot_id')} has no best frame number.")

    fname = masker.frame_map.get(int(best_frame_num))
    if not fname:
        raise FileNotFoundError(f"Best frame {best_frame_num} not found in project's frame map.")

    thumb_rgb = thumbnail_manager.get(out_dir / "thumbs" / f"{Path(fname).stem}.webp")
    if thumb_rgb is None:
        raise FileNotFoundError(f"Thumbnail for frame {best_frame_num} not found on disk.")

    # Create a temporary config for this specific seed selection run
    seed_config = {**asdict(masker.params), **overrides}
    
    # If the user provides a text prompt in the editor, it's a strong signal
    # to use the text-first seeding strategy for this specific re-computation.
    if overrides.get("text_prompt", "").strip():
        seed_config['primary_seed_strategy'] = "📝 By Text"
        logger.info(f"Recomputing scene {scene.get('shot_id')} with text-first strategy due to override.", extra={'prompt': overrides.get("text_prompt")})

    # Recompute seed and update scene dictionary
    bbox, details = masker.get_seed_for_frame(thumb_rgb, seed_config=seed_config, scene=scene)
    scene['seed_config'].update(overrides)
    scene['seed_result'] = {'bbox': bbox, 'details': details}
    
    # Update metrics that are displayed in the caption
    new_score = details.get('final_score') or details.get('conf') or details.get('dino_conf')
    if new_score is not None:
        scene.setdefault('seed_metrics', {})['score'] = new_score

    # Generate and save a new preview image
    mask = masker.get_mask_for_bbox(thumb_rgb, bbox) if bbox else None
    if mask is not None:
        h, w = mask.shape[:2]; area = (h * w)
        scene['seed_result']['details']['mask_area_pct'] = (np.sum(mask > 0) / area * 100.0) if area > 0 else 0.0

    overlay_rgb = render_mask_overlay(thumb_rgb, mask, 0.6, logger=logger) if mask is not None else masker.draw_bbox(thumb_rgb, bbox)
    previews_dir = out_dir / "previews"
    previews_dir.mkdir(parents=True, exist_ok=True)
    preview_path = previews_dir / f"scene_{int(scene['shot_id']):05d}.jpg"
    try:
        Image.fromarray(overlay_rgb).save(preview_path)
        scene['preview_path'] = str(preview_path)
    except Exception:
        logger.error(f"Failed to save preview for scene {scene['shot_id']}", exc_info=True)

def _wire_recompute_handler(config, logger, thumbnail_manager, scenes, shot_id, outdir, text_prompt, box_thresh, text_thresh,
                            view, ana_ui_map_keys, ana_input_components, cuda_available):
    """
    Orchestrator for the 'Recompute Preview' button. Cleanly builds context and executes logic.
    """
    try:
        # If the DINO text prompt is empty, do nothing.
        if not text_prompt or not text_prompt.strip():
            return scenes, gr.update(), gr.update(), "Enter a text prompt to use advanced seeding."

        # 1. Create the full analysis context from the current UI state
        # We need to combine the specific inputs from the recompute button with the general analysis inputs
        ui_args = dict(zip(ana_ui_map_keys, ana_input_components))
        ui_args['output_folder'] = outdir # This is critical
        
        # The ana_input_components passed to this handler already contain the full UI state,
        # so we can create the masker directly from them.
        masker = _create_analysis_context(config, logger, thumbnail_manager, cuda_available,
                                          ana_ui_map_keys, ana_input_components)

        # 2. Find the target scene and apply overrides
        scene_idx = next((i for i, s in enumerate(scenes) if s.get('shot_id') == shot_id), None)
        if scene_idx is None:
            return scenes, gr.update(), gr.update(), f"Error: Scene {shot_id} not found."

        overrides = {"text_prompt": text_prompt, "box_threshold": float(box_thresh), "text_threshold": float(text_thresh)}
        _recompute_single_preview(scenes[scene_idx], masker, overrides, thumbnail_manager, logger)

        # 3. Persist the changes and update the UI
        save_scene_seeds(scenes, outdir, logger)
        gallery_items, index_map = build_scene_gallery_items(scenes, view, outdir)
        msg = f"Scene {shot_id} preview recomputed successfully with DINO."
        return scenes, gr.update(value=gallery_items), gr.update(value=index_map), msg

    except Exception as e:
        logger.error("Failed to recompute scene preview", exc_info=True)
        gallery_items, index_map = build_scene_gallery_items(scenes, view, outdir)
        return scenes, gr.update(value=gallery_items), gr.update(value=index_map), f"[ERROR] Recompute failed: {str(e)}"

# --- PIPELINE LOGIC ---

def execute_extraction(event: ExtractionEvent, progress_queue: Queue, cancel_event: threading.Event, logger: AppLogger, config: Config, progress=None):
    params_dict = asdict(event)
    if event.upload_video:
        source, dest = params_dict.pop('upload_video'), str(Path(config.paths.downloads) / Path(event.upload_video).name)
        shutil.copy2(source, dest)
        params_dict['source_path'] = dest

    params = AnalysisParameters.from_ui(logger, config, **params_dict)
    tracker = AdvancedProgressTracker(progress, progress_queue, logger, ui_stage_name="Extracting")
    pipeline = EnhancedExtractionPipeline(config, logger, params, progress_queue, cancel_event)

    # The run method now accepts the tracker
    result = pipeline.run(tracker=tracker)

    if result and result.get("done"):
        yield {
            "log": "Extraction complete.",
            "status": f"Output: {result['output_dir']}",
            "extracted_video_path_state": result.get("video_path", ""),
            "extracted_frames_dir_state": result["output_dir"],
            "done": True
        }

def execute_pre_analysis(event: PreAnalysisEvent, progress_queue: Queue, cancel_event: threading.Event, logger: AppLogger,
                         config: Config, thumbnail_manager, cuda_available, progress=None):
    yield {"unified_log": "", "unified_status": "Starting Pre-Analysis..."}
    tracker = AdvancedProgressTracker(progress, progress_queue, logger, ui_stage_name="Pre-Analysis")
    params_dict = asdict(event)
    is_folder_mode = not params_dict.get("video_path")

    # Handle face reference upload before initializing parameters
    final_face_ref_path = params_dict.get('face_ref_img_path')
    if event.face_ref_img_upload:
        ref_upload, dest = params_dict.pop('face_ref_img_upload'), Path(config.paths.downloads) / Path(event.face_ref_img_upload).name
        shutil.copy2(ref_upload, dest)
        params_dict['face_ref_img_path'] = str(dest)
        final_face_ref_path = str(dest)

    params = AnalysisParameters.from_ui(logger, config, **params_dict)
    output_dir = Path(params.output_folder)

    # Save the final resolved config (including the copied face ref path)
    try:
        with (output_dir / "run_config.json").open('w', encoding='utf-8') as f:
            # Use the latest params_dict which has the correct face_ref_img_path
            json.dump({k: v for k, v in params_dict.items() if k != 'face_ref_img_upload'}, f, indent=4)
    except Exception as e:
        logger.error(f"Failed to save run configuration: {e}", exc_info=True)

    logger.info("Loading Models")
    models = initialize_analysis_models(params, config, logger, cuda_available)
    niqe_metric = None
    if not is_folder_mode and params.pre_analysis_enabled and pyiqa:
        # Skip NIQE for YOLO-only mode to save memory
        if params.primary_seed_strategy != "🧑‍🤝‍🧑 Find Prominent Person":
            niqe_metric = pyiqa.create_metric('niqe', device=models['device'])

    masker = SubjectMasker(params, progress_queue, cancel_event, config, face_analyzer=models["face_analyzer"],
                           reference_embedding=models["ref_emb"], person_detector=models["person_detector"],
                           niqe_metric=niqe_metric, thumbnail_manager=thumbnail_manager, logger=logger,
                           face_landmarker=models["face_landmarker"])
    masker.frame_map = masker._create_frame_map(str(output_dir))

    if is_folder_mode:
        logger.info("Starting seed selection for image folder.")
        scenes_path = output_dir / "scenes.json"
        if not scenes_path.exists():
            yield {"log": "[ERROR] scenes.json not found. Run extraction first."}
            return

        with scenes_path.open('r', encoding='utf-8') as f:
            scenes = [Scene(shot_id=i, start_frame=s, end_frame=e) for i, (s, e) in enumerate(json.load(f))]

        tracker.start(len(scenes), desc="Selecting seeds for images")
        previews_dir = output_dir / "previews"
        previews_dir.mkdir(exist_ok=True)

        for scene in scenes:
            if cancel_event.is_set(): break
            tracker.step(1, desc=f"Image {scene.shot_id}")

            scene.best_frame = scene.start_frame
            fname = masker.frame_map.get(scene.best_frame)
            if not fname: continue

            thumb_rgb = thumbnail_manager.get(output_dir / "thumbs" / f"{Path(fname).stem}.webp")
            if thumb_rgb is None: continue

            bbox, details = masker.get_seed_for_frame(thumb_rgb, seed_config=params)
            scene.seed_result = {'bbox': bbox, 'details': details}

            mask = masker.get_mask_for_bbox(thumb_rgb, bbox) if (bbox and params.enable_subject_mask) else None
            if mask is not None:
                h, w = mask.shape[:2]
                scene.seed_result['details']['mask_area_pct'] = (np.sum(mask > 0) / (h * w)) * 100 if h * w > 0 else 0.0

            overlay_rgb = render_mask_overlay(thumb_rgb, mask, 0.6, logger=logger) if mask is not None else masker.draw_bbox(thumb_rgb, bbox)

            preview_path = previews_dir / f"scene_{scene.shot_id:05d}.jpg"
            Image.fromarray(overlay_rgb).save(preview_path)
            scene.preview_path = str(preview_path)
            scene.status = 'included'

        save_scene_seeds([asdict(s) for s in scenes], str(output_dir), logger)
        tracker.done_stage("Seed selection complete")

        yield {
            "log": "Seed selection for image folder complete.",
            "scenes": [asdict(s) for s in scenes],
            "output_dir": str(output_dir),
            "done": True,
            "seeding_results_column": gr.update(visible=True),
            "propagation_group": gr.update(visible=True),
        }
        return

    scenes_path = output_dir / "scenes.json"
    if not scenes_path.exists():
        yield {"log": "[ERROR] scenes.json not found. Run extraction with scene detection."}
        return
    with scenes_path.open('r', encoding='utf-8') as f: scenes = [Scene(shot_id=i, start_frame=s, end_frame=e) for i, (s, e) in enumerate(json.load(f))]

    video_info = VideoManager.get_video_info(params.video_path)
    totals = estimate_totals(params, video_info, scenes)
    tracker.start(totals["pre_analysis"], desc="Analyzing scenes")

    def pre_analysis_task():
        logger.info(f"Pre-analyzing {len(scenes)} scenes")
        previews_dir = output_dir / "previews"
        previews_dir.mkdir(exist_ok=True)
        for i, scene in enumerate(scenes):
            if cancel_event.is_set(): break
            tracker.step(1, desc=f"Scene {scene.shot_id}")
            if not scene.best_frame: masker._select_best_frame_in_scene(scene, str(output_dir))
            fname = masker.frame_map.get(scene.best_frame)
            if not fname: continue
            thumb_rgb = thumbnail_manager.get(output_dir / "thumbs" / f"{Path(fname).stem}.webp")
            if thumb_rgb is None: continue
            bbox, details = masker.get_seed_for_frame(thumb_rgb, seed_config=scene.seed_config or params, scene=scene)
            scene.seed_result = {'bbox': bbox, 'details': details}
            mask = masker.get_mask_for_bbox(thumb_rgb, bbox) if bbox else None
            if mask is not None:
                h, w = mask.shape[:2]
                scene.seed_result['details']['mask_area_pct'] = (np.sum(mask > 0) / (h * w)) * 100 if h * w > 0 else 0.0
            overlay_rgb = render_mask_overlay(thumb_rgb, mask, 0.6, logger=logger) if mask is not None else masker.draw_bbox(thumb_rgb, bbox)
            
            preview_path = previews_dir / f"scene_{scene.shot_id:05d}.jpg"
            try:
                Image.fromarray(overlay_rgb).save(preview_path)
                scene.preview_path = str(preview_path)
            except Exception as e:
                logger.error(f"Failed to save preview for scene {scene.shot_id}", exc_info=True)

            if scene.status == 'pending': scene.status = 'included'

        tracker.done_stage("Pre-analysis complete")
        return {"done": True, "scenes": [asdict(s) for s in scenes]}

    result = pre_analysis_task()
    if result.get("done"):
        final_yield = {"log": "Pre-analysis complete.", "status": f"{len(result['scenes'])} scenes found.",
               "scenes": result['scenes'], "output_dir": str(output_dir), "done": True}
        if final_face_ref_path:
            final_yield['final_face_ref_path'] = final_face_ref_path
        yield final_yield

def validate_session_dir(path: str | Path) -> tuple[Path | None, str | None]:
    try:
        p = Path(path).expanduser().resolve()
        return (p if p.exists() and p.is_dir() else None,
                None if p.exists() and p.is_dir() else f"Session directory does not exist: {p}")
    except Exception as e:
        return None, f"Invalid session path: {e}"


def execute_session_load(
    app_ui,
    event: SessionLoadEvent,
    logger: AppLogger,
    config: Config,
    thumbnail_manager,
):
    if not event.session_path or not event.session_path.strip():
        logger.error("No session path provided.", component="session_loader")
        yield {"log": "[ERROR] Please enter a path to a session directory.", "status": "Session load failed."}
        return

    session_path, error = validate_session_dir(event.session_path)
    if error:
        logger.error(f"Invalid session path provided: {event.session_path}", component="session_loader")
        yield {"log": f"[ERROR] {error}", "status": "Session load failed."}
        return

    config_path = session_path / "run_config.json"
    scene_seeds_path = session_path / "scene_seeds.json"
    metadata_path = session_path / "metadata.jsonl"

    def _resolve_output_dir(base: Path, output_folder: str | None) -> Path | None:
        if not output_folder:
            return None
        try:
            p = Path(output_folder)
            # If the given path already exists (absolute or relative to CWD), use it as-is.
            if p.exists():
                return p.resolve()
            # Otherwise, resolve relative to the session directory.
            if not p.is_absolute():
                resolved = (base / p).resolve()
                return resolved
            return p
        except Exception:
            return None

    with logger.operation("Load Session", component="session_loader"):
        # Stage 1: Load config
        logger.info("Loading config")
        if not config_path.exists():
            msg = f"Session load failed: run_config.json not found in {session_path}"
            logger.error(msg, component="session_loader")
            yield {
                "log": f"[ERROR] Could not find 'run_config.json' in the specified directory: {session_path}",
                "status": "Session load failed."
            }
            return

        try:
            with open(config_path, "r", encoding="utf-8") as f:
                run_config = json.load(f)
        except json.JSONDecodeError as e:
            msg = f"run_config.json is invalid JSON: {e}"
            logger.error(msg, component="session_loader", error_type=type(e).__name__)
            yield {"log": f"[ERROR] {msg}", "status": "Session load failed."}
            return

        output_dir = _resolve_output_dir(session_path, run_config.get("output_folder"))
        # If resolution failed or points to a non-existent place, trust the session directory the user entered.
        if output_dir is None or not output_dir.exists():
            output_dir = session_path
            logger.warning("Output folder missing or invalid; defaulting to session directory.", component="session_loader")


        # Prepare initial UI updates from config
        updates = {
            "source_input": gr.update(value=run_config.get("source_path", "")),
            "max_resolution": gr.update(value=run_config.get("max_resolution", "1080")),
            "thumb_megapixels_input": gr.update(value=run_config.get("thumb_megapixels", 0.5)),
            "ext_scene_detect_input": gr.update(value=run_config.get("scene_detect", True)),
            "method_input": gr.update(value=run_config.get("method", "scene")),
            "pre_analysis_enabled_input": gr.update(value=run_config.get("pre_analysis_enabled", True)),
            "pre_sample_nth_input": gr.update(value=run_config.get("pre_sample_nth", 1)),
            "enable_face_filter_input": gr.update(value=run_config.get("enable_face_filter", False)),
            "face_model_name_input": gr.update(value=run_config.get("face_model_name", "buffalo_l")),
            "face_ref_img_path_input": gr.update(value=run_config.get("face_ref_img_path", "")),
            "text_prompt_input": gr.update(value=run_config.get("text_prompt", "")),
            "seed_strategy_input": gr.update(value=run_config.get("seed_strategy", "Largest Person")),
            "person_detector_model_input": gr.update(value=run_config.get("person_detector_model", "yolo11x.pt")),
            "dam4sam_model_name_input": gr.update(value=run_config.get("dam4sam_model_name", "sam21pp-T")),
            "enable_dedup_input": gr.update(value=run_config.get("enable_dedup", False)),
            "extracted_video_path_state": run_config.get("video_path", ""),
            "extracted_frames_dir_state": str(output_dir),
            # Ensure the state carries an absolute, normalized path for downstream steps
            "analysis_output_dir_state": str(Path(str(output_dir)).resolve()),
        }

        # Stage 2: Load scenes
        logger.info("Load scenes")
        scenes_as_dict: list[dict[str, Any]] = []
        scenes_json_path = session_path / "scenes.json"

        if scenes_json_path.exists():
            try:
                with open(scenes_json_path, "r", encoding="utf-8") as f:
                    scene_ranges = json.load(f)
                scenes_as_dict = [
                    {"shot_id": i, "start_frame": s, "end_frame": e}
                    for i, (s, e) in enumerate(scene_ranges)
                ]
                logger.info(f"Loaded {len(scenes_as_dict)} scene ranges from scenes.json")
            except Exception as e:
                logger.error(f"Failed to parse scenes.json: {e}", component="session_loader")
                # Yield an error if base scene structure can't be loaded
                yield {"log": f"[ERROR] Failed to read scenes.json: {e}", "status": "Session load failed."}
                return

        if scene_seeds_path.exists():
            try:
                with open(scene_seeds_path, "r", encoding="utf-8") as f:
                    scenes_from_file = json.load(f)
                
                # Create a lookup for faster merging
                seeds_lookup = {int(k): v for k, v in scenes_from_file.items()}
                
                # Merge data into the scenes_as_dict
                for scene in scenes_as_dict:
                    shot_id = scene.get("shot_id")
                    if shot_id in seeds_lookup:
                        rec = seeds_lookup[shot_id]
                        rec['best_frame'] = rec.get('best_frame', rec.get('best_seed_frame'))
                        scene.update(rec)

                # Auto-include missing scene statuses on load (set to "included" as approved)
                for s in scenes_as_dict:
                    s.setdefault("status", "included")

                logger.info(f"Merged data for {len(seeds_lookup)} scenes from {scene_seeds_path}", component="session_loader")
            except Exception as e:
                logger.warning(f"Failed to parse or merge scene_seeds.json: {e}", component="session_loader", error_type=type(e).__name__)

        # Stage 3: Load previews (with cap and fallback)
        logger.info("Load previews")

        if scenes_as_dict and output_dir:
            status_text, button_update = get_scene_status_text(scenes_as_dict)
            updates.update({
                "scenes_state": scenes_as_dict,
                "propagate_masks_button": button_update,
                "seeding_results_column": gr.update(visible=True),
                "propagation_group": gr.update(visible=True),
                "scene_filter_status": status_text,
                "scene_face_sim_min_input": gr.update(
                    visible=any((s.get("seed_metrics") or {}).get("best_face_sim") is not None for s in (scenes_as_dict or []))
                ),
            })

            # Initialize scene gallery for loaded session
            gallery_items, index_map = build_scene_gallery_items(scenes_as_dict, "Kept", str(output_dir))
            updates.update({
                "scene_gallery": gr.update(value=gallery_items),
                "scene_gallery_index_map_state": index_map
            })

        # Enable filtering if metadata exists
        if metadata_path.exists():
            updates.update({
                "analysis_metadata_path_state": str(metadata_path),
                "filtering_tab": gr.update(interactive=True),
            })
            logger.info(
                f"Found analysis metadata at {metadata_path}. Filtering tab enabled.",
                component="session_loader",
            )

        # Always finalize successfully if we got here
        # Add metric compute flags to the updates dictionary
        for metric in app_ui.ana_ui_map_keys:
            if metric.startswith('compute_'):
                updates[metric] = gr.update(value=run_config.get(metric, True))

        updates.update({
            "log": f"Successfully loaded session from: {session_path}",
            "status": "... Session loaded. You can now proceed from where you left off.",
            "main_tabs": gr.update(selected=3)
        })
        yield updates

        # Follow-up gallery initialization
        if scenes_as_dict and output_dir:
            yield {
                "scene_gallery": gr.update(value=gallery_items),
                "scene_gallery_index_map_state": index_map
            }

def execute_propagation(event: PropagationEvent, progress_queue: Queue, cancel_event: threading.Event, logger: AppLogger,
                        config: Config, thumbnail_manager, cuda_available, progress=None):
    params = AnalysisParameters.from_ui(logger, config, **asdict(event.analysis_params))
    is_folder_mode = not params.video_path

    if is_folder_mode:
        # In folder mode, "propagation" is actually the full analysis step.
        scenes_to_process = [Scene(**{k: v for k, v in s.items() if k in {f.name for f in fields(Scene)}}) for s in event.scenes]
    else:
        # In video mode, we filter for included scenes.
        scene_fields = {f.name for f in fields(Scene)}
        scenes_to_process = [
            Scene(**{k: v for k, v in s.items() if k in scene_fields})
            for s in event.scenes if s.get('status') == 'included'
        ]

    if not scenes_to_process:
        yield {"log": "No scenes were included for processing.", "status": "Skipped."}
        return

    tracker = AdvancedProgressTracker(progress, progress_queue, logger, ui_stage_name="Analysis")

    if is_folder_mode:
        # The number of steps is just the number of images to analyze.
        tracker.start(len(scenes_to_process), desc="Analyzing Images")
    else:
        video_info = VideoManager.get_video_info(params.video_path)
        totals = estimate_totals(params, video_info, scenes_to_process)
        total_steps = totals.get("propagation", 0) + len(scenes_to_process) # Propagation + analysis
        tracker.start(total_steps, desc="Propagating Masks & Analyzing")

    pipeline = AnalysisPipeline(
        config=config,
        logger=logger,
        params=params,
        progress_queue=progress_queue,
        cancel_event=cancel_event,
        thumbnail_manager=thumbnail_manager
    )

    result = pipeline.run_full_analysis(scenes_to_process, tracker=tracker)

    if result and result.get("done"):
        yield {"log": "Analysis complete.", "status": f"Metadata saved to {result['metadata_path']}",
               "output_dir": result['output_dir'], "metadata_path": result['metadata_path'], "done": True}

# --- Scene gallery helpers (module-level) ---
def scene_matches_view(scene: dict, view: str) -> bool:
    status = scene.get('status', 'pending')
    if view == "All":
        return status in ("included", "excluded", "pending")
    if view == "Kept":
        return status == "included"
    if view == "Rejected":
        return status == "excluded"
    return False

def scene_caption(s: dict) -> str:
    shot = s.get('shot_id', '?')
    start_f = s.get('start_frame', '?')
    end_f = s.get('end_frame', '?')
    metrics = s.get('seed_metrics', {}) or {}
    face = metrics.get('best_face_sim')
    conf = metrics.get('score')
    mask = (s.get('seed_result', {}).get('details', {}) or {}).get('mask_area_pct')
    bits = [f"Scene {shot} [{start_f}-{end_f}]"]
    if s.get('is_overridden', False):
        bits[0] += " ✏️"
    else:
        bits[0] += " 🤖"
    if conf is not None: bits.append(f"conf {conf:.2f}")
    if face is not None: bits.append(f"face {face:.2f}")
    if mask is not None: bits.append(f"mask {mask:.1f}%")
    return " | ".join(bits)

def scene_thumb(s: dict, output_dir: str) -> str | None:
    p = s.get('preview_path')
    if p and os.path.isfile(p):
        return p
    shot_id = s.get('shot_id')
    if shot_id is not None:
        candidate = os.path.join(output_dir, "previews", f"scene_{int(shot_id):05d}.jpg")
        if os.path.isfile(candidate):
            return candidate
    return None

def build_scene_gallery_items(scenes: list[dict], view: str, output_dir: str):
    items: list[tuple[str | None, str]] = []
    index_map: list[int] = []
    if not scenes:
        return [], []

    previews_dir = Path(output_dir) / "previews"
    previews_dir.mkdir(parents=True, exist_ok=True)

    indexed_scenes = sorted(list(enumerate(scenes)), key=lambda x: x[1].get('shot_id', 0))

    for original_index, s in indexed_scenes:
        if not scene_matches_view(s, view):
            continue

        img_path = scene_thumb(s, output_dir)
        if img_path is None:
            continue

        if s.get('is_overridden', False):
            thumb_img_np = cv2.imread(img_path)
            if thumb_img_np is not None:
                badged_thumb = create_scene_thumbnail_with_badge(thumb_img_np, original_index, True)

                # Save the modified thumbnail to a new file
                shot_id = s.get('shot_id', original_index)
                override_preview_path = previews_dir / f"scene_{shot_id:05d}_override.jpg"
                cv2.imwrite(str(override_preview_path), badged_thumb)
                img_path = str(override_preview_path)

        cap = scene_caption(s)
        items.append((img_path, cap))
        index_map.append(original_index)

    return items, index_map
def create_scene_thumbnail_with_badge(scene_img, scene_index, is_overridden):
    """Add visual indicator to scene thumbnail if manually overridden."""
    thumb = scene_img.copy()
    h, w = thumb.shape[:2]

    if is_overridden:
        # Add teal border (4px thick)
        border_color = (33, 128, 141)  # var(--color-teal-500)
        cv2.rectangle(thumb, (0, 0), (w-1, h-1), border_color, 4)

        # Add "✏️" emoji badge in top-right corner
        badge_size = int(min(w, h) * 0.15)  # 15% of smallest dimension
        badge_pos = (w - badge_size - 5, 5)

        # Draw white circle background for badge
        cv2.circle(thumb,
                    (badge_pos[0] + badge_size//2, badge_pos[1] + badge_size//2),
                   badge_size//2, (255, 255, 255), -1)

        # Add text "✏" (pencil as ASCII alternative)
        font = cv2.FONT_HERSHEY_SIMPLEX
        cv2.putText(thumb, "E", badge_pos, font, 0.5, border_color, 2)

    return thumb


# --- UI ---

class AppUI:
    def __init__(self, config: 'Config', logger: 'AppLogger', progress_queue: Queue,
                 cancel_event: threading.Event, thumbnail_manager: 'ThumbnailManager'):
        self.config = config
        self.logger = logger
        self.progress_queue = progress_queue
        self.cancel_event = cancel_event
        self.thumbnail_manager = thumbnail_manager
        self.components, self.cuda_available = {}, torch.cuda.is_available()
        self.ext_ui_map_keys = ['source_path', 'upload_video', 'method', 'interval', 'nth_frame', 'fast_scene',
                                'max_resolution', 'thumb_megapixels', 'scene_detect']
        self.ana_ui_map_keys = [
            'output_folder', 'video_path', 'resume', 'enable_face_filter', 'face_ref_img_path', 'face_ref_img_upload',
            'face_model_name', 'enable_subject_mask', 'dam4sam_model_name', 'person_detector_model', 'best_frame_strategy',
            'scene_detect', 'text_prompt', 'box_threshold', 'text_threshold', 'min_mask_area_pct',
            'sharpness_base_scale', 'edge_strength_base_scale', 'gdino_config_path', 'gdino_checkpoint_path',
            'pre_analysis_enabled', 'pre_sample_nth', 'primary_seed_strategy',
            'compute_quality_score', 'compute_sharpness', 'compute_edge_strength', 'compute_contrast',
            'compute_brightness', 'compute_entropy', 'compute_eyes_open', 'compute_yaw', 'compute_pitch',
            'compute_face_sim', 'compute_subject_mask_area', 'compute_niqe', 'compute_phash',
            'enable_dedup', 'dedup_thresh'
        ]
        self.session_load_keys = ['unified_log', 'unified_status', 'progress_details', 'cancel_button', 'pause_button',
                                  'source_input', 'max_resolution', 'thumb_megapixels_input', 'ext_scene_detect_input',
                                  'method_input', 'pre_analysis_enabled_input', 'pre_sample_nth_input', 'enable_face_filter_input',
                                  'face_ref_img_path_input', 'text_prompt_input', 'best_frame_strategy_input',
                                  'person_detector_model_input', 'dam4sam_model_name_input', 'extracted_video_path_state',
                                  'extracted_frames_dir_state', 'analysis_output_dir_state', 'analysis_metadata_path_state', 'scenes_state',
                                  'propagate_masks_button', 'seeding_results_column', 'propagation_group',
                                  'scene_filter_status', 'scene_face_sim_min_input', 'filtering_tab',
                                  'scene_gallery', 'scene_gallery_index_map_state']

    def build_ui(self):
        css = """.gradio-gallery { overflow-y: hidden !important; }
.plot-and-slider-column { max-width: 560px !important; margin: auto; } .scene-editor { border: 1px solid #444; padding: 10px; border-radius: 5px; } .log-container > .gr-utils-error { display: none !important; } .progress-details { font-size: 1rem !important; color: #333 !import ant; font-weight: 500; padding: 8px 0; } .gr-progress .progress { height: 28px !important; }"""
        with gr.Blocks(theme=gr.themes.Default(), css=css) as demo:
            self._build_header()
            with gr.Accordion("🔄 resume previous Session", open=False):
                with gr.Row():
                    self._create_component('session_path_input', 'textbox', {'label': "Load previous run", 'placeholder': "Path to a previous run's output folder..."})
                    self._create_component('load_session_button', 'button', {'value': "📂 Load Session"})
                    self._create_component('save_config_button', 'button', {'value': "💾 Save Current Config"})
            self._build_main_tabs()
            self._build_footer()
            self._create_event_handlers()
        return demo

    def _get_comp(self, name):
        return self.components.get(name)

    def _create_component(self, name, comp_type, kwargs):
        comp_map = {'button': gr.Button, 'textbox': gr.Textbox, 'dropdown': gr.Dropdown, 'slider': gr.Slider, 'checkbox': gr.Checkbox,
                    'file': gr.File, 'radio': gr.Radio, 'gallery': gr.Gallery, 'plot': gr.Plot, 'markdown': gr.Markdown, 'html': gr.HTML, 'number': gr.Number, 'cbg': gr.CheckboxGroup, 'image': gr.Image}
        self.components[name] = comp_map[comp_type](**kwargs)
        return self.components[name]

    def _build_header(self):
        gr.Markdown("# 🎬 Frame Extractor & Analyzer v2.0")
        if not self.cuda_available: gr.Markdown("⚠️ **CPU Mode** — GPU-dependent features are disabled or will be slow.")

    def _build_main_tabs(self):
        with gr.Tabs() as main_tabs:
            self.components['main_tabs'] = main_tabs
            with gr.Tab("📹 1. Frame Extraction", id=0):
                self._create_extraction_tab()
            with gr.Tab("👩🏼‍🦰 2. Define Subject", id=1) as define_subject_tab:
                self.components['define_subject_tab'] = define_subject_tab
                self._create_define_subject_tab()
            with gr.Tab("🎞️ 3. Scene Selection", id=2) as scene_selection_tab:
                self.components['scene_selection_tab'] = scene_selection_tab
                self._create_scene_selection_tab()
            with gr.Tab("📝 4. Metrics", id=3) as metrics_tab:
                self.components['metrics_tab'] = metrics_tab
                self._create_metrics_tab()
            with gr.Tab("📊 5. Filtering & Export", id=4) as filtering_tab:
                self.components['filtering_tab'] = filtering_tab
                self._create_filtering_tab()

    def _build_footer(self):
        with gr.Row():
            with gr.Column(scale=2): self._create_component('unified_log', 'textbox', {'label': "📋 Processing Log", 'lines': 10, 'interactive': False, 'autoscroll': True})
            with gr.Column(scale=1):
                self._create_component('unified_status', 'textbox', {'label': "📊 Status Summary", 'lines': 2, 'interactive': False})

    def _create_extraction_tab(self):
        gr.Markdown("### Step 1: Provide a Video Source")
        with gr.Row():
            with gr.Column(scale=2): self._create_component('source_input', 'textbox', {'label': "Video URL or Local Path", 'placeholder': "Enter YouTube URL or local video file path", 'info': "The application can download videos directly from YouTube or use a video file you have on your computer."})
            with gr.Column(scale=1): self._create_component('max_resolution', 'dropdown', {'choices': self.config.choices.max_resolution, 'value': self.config.ui_defaults.max_resolution, 'label': "Max Download Resolution", 'info': "For YouTube videos, select the maximum resolution to download. 'Maximum available' will get the best quality possible."})
        self._create_component('upload_video_input', 'file', {'label': "Or Upload a Video File", 'file_types': ["video"], 'type': "filepath"})
        gr.Markdown("---"); gr.Markdown("### Step 2: Configure Extraction Method")

        with gr.Group(visible=True) as thumbnail_group:
            self.components['thumbnail_group'] = thumbnail_group
            gr.Markdown("**Thumbnail Extraction:** This is the fastest and most efficient way to process your video. It quickly extracts low-resolution, lightweight thumbnails for every frame. This allows you to perform scene analysis, find the best shots, and select your desired frames *before* extracting the final, full-resolution images. This workflow saves significant time and disk space.")
            with gr.Accordion("Advanced Settings", open=False):
                self._create_component('thumb_megapixels_input', 'slider', {
                    'label': "Thumbnail Size (MP)", 'minimum': 0.1, 'maximum': 2.0, 'step': 0.1,
                    'value': self.config.ui_defaults.thumb_megapixels,
                    'info': "Controls the resolution of the extracted thumbnails. Higher values create larger, more detailed thumbnails but increase extraction time and disk usage. 0.5 MP is a good balance for most videos."
                })
                self._create_component('ext_scene_detect_input', 'checkbox', {
                    'label': "Use Scene Detection",
                    'value': self.config.ui_defaults.scene_detect,
                    'info': "Automatically detects scene changes in the video. This is highly recommended as it groups frames into logical shots, making it much easier to find the best content in the next step."
                })
                self._create_component('method_input', 'dropdown', {
                    'choices': self.config.choices.method,
                    'value': self.config.ui_defaults.method,
                    'label': "Frame Selection Method",
                    'info': """
                        - **Keyframes:** Extracts only the keyframes (I-frames). Good for a quick summary.
                        - **Interval:** Extracts one frame every X seconds.
                        - **Every Nth Frame:** Extracts one frame every N decoded frames.
                        - **Nth + Keyframes:** Keeps keyframes plus frames at a regular cadence.
                        - **All:** Extracts every single frame. (Warning: massive disk usage and time)."""
                })
                self._create_component('interval_input', 'textbox', {
                    'label': "Interval (seconds)",
                    'value': self.config.ui_defaults.interval,
                    'visible': self.config.ui_defaults.method == 'interval'
                })
                self._create_component('nth_frame_input', 'textbox', {
                    'label': "N-th Frame Value",
                    'value': self.config.ui_defaults.nth_frame,
                    'visible': self.config.ui_defaults.method in ['every_nth_frame', 'nth_plus_keyframes']
                })
                self._create_component('fast_scene_input', 'checkbox', {
                    'label': "Fast Scene Detect (Lower Quality)",
                    'info': "Uses a faster but less precise algorithm for scene detection.",
                    'visible': False
                })


        gr.Markdown("---"); gr.Markdown("### Step 3: Start Extraction")
        self.components.update({'start_extraction_button': gr.Button("🚀 Start Extraction", variant="primary")})

    def _create_define_subject_tab(self):
        with gr.Row():
            with gr.Column(scale=1):
                gr.Markdown("### 🎯 Step 1: Choose Your Seeding Strategy")
                gr.Markdown(""" This step analyzes each scene to find the best frame and automatically detects people using YOLO.  The system will: 1. Find the highest quality frame in each scene 2. Detect all people in that frame   3. Select the best subject based on your chosen strategy 4. Generate a preview with the subject highlighted """)
                self._create_component('primary_seed_strategy_input', 'radio', {'choices': self.config.choices.primary_seed_strategy, 'value': self.config.ui_defaults.primary_seed_strategy, 'label': "Primary Best-Frame Selection Strategy", 'info': "Select the main method for identifying the subject in each scene. This initial identification is called the 'best-frame selection'."})
                with gr.Group(visible="By Face" in self.config.ui_defaults.primary_seed_strategy or "Fallback" in self.config.ui_defaults.primary_seed_strategy) as face_seeding_group:
                    self.components['face_seeding_group'] = face_seeding_group
                    gr.Markdown("#### 👤 Configure Face Selection"); gr.Markdown("This strategy prioritizes finding a specific person. Upload a clear, frontal photo of the person you want to track. The system will analyze each scene to find the frame where this person is most clearly visible and use it as the starting point (the 'best frame').")
                    with gr.Row():
                        self._create_component('face_ref_img_upload_input', 'file', {'label': "Upload Face Reference Image", 'type': "filepath"})
                        with gr.Column():
                            self._create_component('face_ref_img_path_input', 'textbox', {'label': "Or provide a local file path"})
                            self._create_component('enable_face_filter_input', 'checkbox', {'label': "Enable Face Similarity (must be checked for face selection)", 'value': self.config.ui_defaults.enable_face_filter, 'interactive': True, 'visible': "By Face" in self.config.ui_defaults.primary_seed_strategy or "Fallback" in self.config.ui_defaults.primary_seed_strategy})
                with gr.Group(visible="By Text" in self.config.ui_defaults.primary_seed_strategy or "Fallback" in self.config.ui_defaults.primary_seed_strategy) as text_seeding_group:
                    self.components['text_seeding_group'] = text_seeding_group
                    gr.Markdown("#### 📝 Configure Text Selection"); gr.Markdown("This strategy uses a text description to find the subject. It's useful for identifying objects, or people described by their clothing or appearance when a reference photo isn't available.")
                    with gr.Accordion("🔬 Advanced Detection (GroundingDINO)", open=True):
                        gr.Markdown("Use GroundingDINO for text-based object detection with custom prompts.")
                        self._create_component('text_prompt_input', 'textbox', {'label': "Text Prompt", 'placeholder': "e.g., 'a woman in a red dress'", 'value': self.config.ui_defaults.text_prompt, 'info': "Describe the main subject to find the best frame (e.g., 'player wearing number 10', 'person in the green shirt')."})
                        with gr.Row():
                            self._create_component('box_threshold', 'slider', {'minimum': 0.0, 'maximum': 1.0, 'value': self.config.grounding_dino_params.box_threshold, 'label': "Box Threshold"})
                            self._create_component('text_threshold', 'slider', {'minimum': 0.0, 'maximum': 1.0, 'value': self.config.grounding_dino_params.text_threshold, 'label': "Text Threshold"})
                with gr.Group(visible="Prominent Person" in self.config.ui_defaults.primary_seed_strategy) as auto_seeding_group:
                    self.components['auto_seeding_group'] = auto_seeding_group
                    gr.Markdown("#### 🧑‍🤝‍🧑 Configure Prominent Person Selection"); gr.Markdown("This is a simple, fully automatic mode. It uses an object detector (YOLO) to find all people in the scene and then selects one based on a simple rule, like who is largest or most central. It's fast but less precise, as it doesn't use face identity or text descriptions.")
                    self._create_component('best_frame_strategy_input', 'dropdown', {'choices': self.config.choices.seed_strategy, 'value': "Largest Person", 'label': "Selection Method", 'info': "'Largest' picks the person taking up the most screen area. 'Center-most' picks the person closest to the frame's center."})
                self._create_component('person_radio', 'radio', {'label': "Select Person", 'choices': [], 'visible': False})
                with gr.Accordion("Advanced Settings", open=False):
                    gr.Markdown("These settings control the underlying models and analysis parameters. Adjust them only if you understand their effect.")
                    self._create_component('pre_analysis_enabled_input', 'checkbox', {'label': 'Enable Pre-Analysis to find best frame', 'value': self.config.ui_defaults.pre_analysis_enabled, 'info': "Analyzes a subset of frames in each scene to automatically find the highest quality frame to use as the 'best frame' for masking. Highly recommended."})
                    self._create_component('pre_sample_nth_input', 'number', {'label': 'Sample every Nth thumbnail for pre-analysis', 'value': self.config.ui_defaults.pre_sample_nth, 'interactive': True, 'info': "For faster pre-analysis, check every Nth frame in a scene instead of all of them. A value of 5 is a good starting point."})
                    self._create_component('person_detector_model_input', 'dropdown', {'choices': self.config.choices.person_detector_model, 'value': self.config.ui_defaults.person_detector_model, 'label': "Person Detector Model", 'info': "YOLO Model for finding people. 'x' (large) is more accurate but slower; 's' (small) is much faster but may miss people."})
                    self._create_component('face_model_name_input', 'dropdown', {'choices': self.config.choices.face_model_name, 'value': self.config.ui_defaults.face_model_name, 'label': "Face Recognition Model", 'info': "InsightFace model for face matching. 'l' (large) is more accurate; 's' (small) is faster and uses less memory."})
                    self._create_component('dam4sam_model_name_input', 'dropdown', {'choices': self.config.choices.dam4sam_model_name, 'value': self.config.ui_defaults.dam4sam_model_name, 'label': "Mask Tracking Model", 'info': "The Segment Anything 2 model used for tracking the subject mask across frames. Larger models (L) are more robust but use more VRAM; smaller models (T) are faster."})
                self._create_component('start_pre_analysis_button', 'button', {'value': '🌱 Find & Preview Best Frames', 'variant': 'primary'})
                with gr.Group(visible=False) as propagation_group:
                    self.components['propagation_group'] = propagation_group

    def _create_scene_selection_tab(self):
        with gr.Column(scale=2, visible=False) as seeding_results_column:
                self.components['seeding_results_column'] = seeding_results_column
                gr.Markdown(""" ### 🎭 Step 2: Review & Refine Scene Selection Review the automatically detected subjects and refine the selection if needed. Each scene shows the best frame with the selected subject highlighted. """)
                with gr.Accordion("Scene Filtering", open=True):
                    self._create_component('scene_filter_status', 'markdown', {'value': 'No scenes loaded.'})
                    with gr.Row():
                        self._create_component('scene_mask_area_min_input', 'slider', {'label': "Min Best Frame Mask Area %", 'minimum': 0.0, 'maximum': 100.0, 'value': self.config.min_mask_area_pct, 'step': 0.1})
                        self._create_component('scene_face_sim_min_input', 'slider', {'label': "Min Best Frame Face Sim", 'minimum': 0.0, 'maximum': 1.0, 'value': 0.0, 'step': 0.05, 'visible': False})
                        self._create_component('scene_confidence_min_input', 'slider', {'label': "Min Best Frame Confidence", 'minimum': 0.0, 'maximum': 1.0, 'value': 0.0, 'step': 0.05})
<<<<<<< HEAD
=======


>>>>>>> 8c8f38ef
                with gr.Accordion("Scene Gallery", open=True):
                    self._create_component(
                        'scene_gallery_view_toggle',
                        'radio',
                        {
                            'label': "Show",
                            'choices': ["Kept", "Rejected", "All"],
                            'value': "Kept"
                        }
                    )
                    # A gallery to visualize scenes by status
                    self.components['scene_gallery'] = gr.Gallery(
                        label="Scenes",
                        columns=[99999],
                        rows=1,
                        height=560,
                        show_label=True,
                        allow_preview=True,
                        container=True
                    )
                with gr.Accordion("Scene Editor", open=False, elem_classes="scene-editor") as sceneeditoraccordion:
                    self.components["sceneeditoraccordion"] = sceneeditoraccordion
                    self._create_component("sceneeditorstatusmd", "markdown", {"value": "Select a scene to edit."})

                    # YOLO controls are now the primary method
                    with gr.Group() as yolo_seed_group:
                        self.components['yolo_seed_group'] = yolo_seed_group
                        with gr.Row():
                            self._create_component('scene_editor_yolo_subject_id', 'radio', {'label': "Subject ID", 'info': "Select the auto-detected subject to use for seeding.", 'interactive': True})
                        with gr.Column():
                            with gr.Accordion("Advanced Seeding (optional)", open=False):
                                gr.Markdown("Use a text prompt for seeding. This will override the YOLO detection above.")
                                self._create_component("sceneeditorpromptinput", "textbox", {"label": "DINO Text Prompt", "info": "e.g., 'person in a red shirt'"})
                                info_box = "Confidence for detecting an object's bounding box. Higher = fewer, more confident detections."
                                self._create_component("sceneeditorboxthreshinput", "slider", {"label": "Box Thresh", "minimum": 0.0, "maximum": 1.0, "step": 0.05, "info": info_box, "value": self.config.grounding_dino_params.box_threshold})
                                info_text = "Confidence for matching the prompt to an object. Higher = stricter text match."
                                self._create_component("sceneeditortextthreshinput", "slider", {"label": "Text Thresh", "minimum": 0.0, "maximum": 1.0, "step": 0.05, "info": info_text, "value": self.config.grounding_dino_params.text_threshold})
                    with gr.Row():
                        self._create_component("scenerecomputebutton", "button", {"value": "▶️Recompute Preview"})
                        self._create_component("sceneincludebutton", "button", {"value": "✅keep scene"})
                        self._create_component("sceneexcludebutton", "button", {"value": "❌reject scene"})
                        self._create_component("sceneresetbutton", "button", {"value": "🔄 Reset Scene"})

                gr.Markdown("---"); gr.Markdown("### 🔬 Step 3: Propagate Masks"); gr.Markdown("Once you are satisfied with the seeds, propagate the masks to the rest of the frames in the selected scenes.")
                self._create_component('propagate_masks_button', 'button', {'value': '🔬 Propagate Masks on Kept Scenes', 'variant': 'primary', 'interactive': False})

    def _create_metrics_tab(self):
        gr.Markdown("### Step 4: Select Metrics to Compute")
        gr.Markdown("Choose which metrics to calculate during the analysis phase. More metrics provide more filtering options but may increase processing time.")

        with gr.Row():
            with gr.Column():
                self._create_component('compute_quality_score', 'checkbox', {'label': "Quality Score", 'value': True})
                self._create_component('compute_sharpness', 'checkbox', {'label': "Sharpness", 'value': True})
                self._create_component('compute_edge_strength', 'checkbox', {'label': "Edge Strength", 'value': True})
                self._create_component('compute_contrast', 'checkbox', {'label': "Contrast", 'value': True})
                self._create_component('compute_brightness', 'checkbox', {'label': "Brightness", 'value': True})
                self._create_component('compute_entropy', 'checkbox', {'label': "Entropy", 'value': True})
            with gr.Column():
                self._create_component('compute_eyes_open', 'checkbox', {'label': "Eyes Open", 'value': True})
                self._create_component('compute_yaw', 'checkbox', {'label': "Yaw", 'value': True})
                self._create_component('compute_pitch', 'checkbox', {'label': "Pitch", 'value': True})
                self._create_component('compute_face_sim', 'checkbox', {'label': "Face Similarity", 'value': True})
                self._create_component('compute_subject_mask_area', 'checkbox', {'label': "Subject Mask Area", 'value': True})
                self._create_component('compute_niqe', 'checkbox', {'label': "NIQE", 'value': pyiqa is not None, 'interactive': pyiqa is not None, 'info': "Requires 'pyiqa' to be installed."})

        with gr.Accordion("Deduplication Settings", open=True):
            self._create_component('compute_phash', 'checkbox', {'label': "Compute p-hash for Deduplication", 'value': True})
            with gr.Group(visible=True) as dedup_controls:
                self.components['dedup_controls_group'] = dedup_controls
                self._create_component('enable_dedup_metrics', 'checkbox', {'label': "Enable Deduplication", 'value': self.config.ui_defaults.enable_dedup})
                f_def = self.config.filter_defaults.dedup_thresh
                self._create_component('dedup_thresh_metrics', 'slider', {'label': "Similarity Threshold", 'minimum': f_def['min'], 'maximum': f_def['max'], 'value': self.config.ui_defaults.dedup_thresh, 'step': f_def['step'], 'info': "Filters out visually similar frames. A lower value is stricter (more filtering). A value of 0 means only identical images will be removed. Set to -1 to disable."})

        self.components['compute_phash'].change(
            lambda x: gr.update(visible=x),
            self.components['compute_phash'],
            self.components['dedup_controls_group'],
        )

    def _create_analysis_tab(self):
        pass

    def _create_filtering_tab(self):
        with gr.Row():
            with gr.Column(scale=1):
                gr.Markdown("### 🎛️ Filter Controls")
                gr.Markdown("Use these controls to refine your selection of frames. You can set minimum and maximum thresholds for various quality metrics.")
                self._create_component('auto_pctl_input', 'slider', {'label': 'Auto-Threshold Percentile', 'minimum': 1, 'maximum': 99, 'value': self.config.gradio_defaults.auto_pctl_input, 'step': 1, 'info': "Quickly set all 'Min' sliders to a certain percentile of the data. For example, setting this to 75 and clicking 'Apply' will automatically reject the bottom 75% of frames for each metric."})
                with gr.Row():
                    self._create_component('apply_auto_button', 'button', {'value': 'Apply Percentile to Mins'})
                    self._create_component('reset_filters_button', 'button', {'value': "Reset Filters"})
                with gr.Row():
                    self._create_component('expand_all_metrics_button', 'button', {'value': 'Expand All'})
                    self._create_component('collapse_all_metrics_button', 'button', {'value': 'Collapse All'})
                self._create_component('filter_status_text', 'markdown', {'value': "Load an analysis to begin."})
                self.components['metric_plots'], self.components['metric_sliders'], self.components['metric_accs'], self.components['metric_auto_threshold_cbs'] = {}, {}, {}, {}

                with gr.Accordion("Deduplication", open=True, visible=False) as dedup_acc:
                    self.components['metric_accs']['dedup'] = dedup_acc
                    f_def = self.config.filter_defaults.dedup_thresh
                    self._create_component('enable_dedup_input', 'checkbox', {'label': "Enable Deduplication", 'value': self.config.ui_defaults.enable_dedup})
                    self._create_component('dedup_thresh_input', 'slider', {'label': "Similarity Threshold", 'minimum': f_def['min'], 'maximum': f_def['max'], 'value': f_def['default'], 'step': f_def['step'], 'info': "Filters out visually similar frames. A lower value is stricter (more filtering). A value of 0 means only identical images will be removed. Set to -1 to disable."})
                metric_configs = {
                    'quality_score': {'open': True}, 'niqe': {'open': False}, 'sharpness': {'open': True},
                    'edge_strength': {'open': True}, 'contrast': {'open': True}, 'brightness': {'open': False},
                    'entropy': {'open': False}, 'face_sim': {'open': False}, 'mask_area_pct': {'open': False},
                    'eyes_open': {'open': True}, 'yaw': {'open': True}, 'pitch': {'open': True}
                }
                for metric_name, metric_config in metric_configs.items():
                    if not hasattr(self.config.filter_defaults, metric_name): continue
                    f_def = getattr(self.config.filter_defaults, metric_name)
                    with gr.Accordion(metric_name.replace('_', ' ').title(), open=metric_config['open'], visible=False) as acc:
                        self.components['metric_accs'][metric_name] = acc
                        gr.Markdown(self.get_metric_description(metric_name), elem_classes="metric-description")
                        with gr.Column(elem_classes="plot-and-slider-column"):
                            self.components['metric_plots'][metric_name] = self._create_component(f'plot_{metric_name}', 'html', {'visible': True})
                            self.components['metric_sliders'][f"{metric_name}_min"] = self._create_component(f'slider_{metric_name}_min', 'slider', {'label': "Min", 'minimum': f_def['min'], 'maximum': f_def['max'], 'value': f_def.get('default_min', f_def['min']), 'step': f_def['step'], 'interactive': True, 'visible': True})
                            if 'default_max' in f_def: self.components['metric_sliders'][f"{metric_name}_max"] = self._create_component(f'slider_{metric_name}_max', 'slider', {'label': "Max", 'minimum': f_def['min'], 'maximum': f_def['max'], 'value': f_def['default_max'], 'step': f_def['step'], 'interactive': True, 'visible': True})
                            self.components['metric_auto_threshold_cbs'][metric_name] = self._create_component(f'auto_threshold_{metric_name}', 'checkbox', {'label': "Auto-Threshold this metric", 'value': False, 'interactive': True, 'visible': True})

                            if metric_name == "face_sim": self._create_component('require_face_match_input', 'checkbox', {'label': "Reject if no face", 'value': self.config.ui_defaults.require_face_match, 'visible': True, 'info': "If checked, any frame without a detected face that meets the similarity threshold will be rejected."})
            with gr.Column(scale=2):
                with gr.Group(visible=False) as results_group:
                    self.components['results_group'] = results_group
                    gr.Markdown("### 🖼️ Step 2: Review Results")
                    with gr.Row():
                        self._create_component('gallery_view_toggle', 'radio', {'choices': self.config.choices.gallery_view, 'value': "Kept Frames", 'label': "Show in Gallery"})
                        self._create_component('show_mask_overlay_input', 'checkbox', {'label': "Show Mask Overlay", 'value': self.config.gradio_defaults.show_mask_overlay})
                        self._create_component('overlay_alpha_slider', 'slider', {'label': "Overlay Alpha", 'minimum': 0.0, 'maximum': 1.0, 'value': self.config.gradio_defaults.overlay_alpha, 'step': 0.1})
                    self._create_component('results_gallery', 'gallery', {'columns': [4, 6, 8], 'rows': 2, 'height': 'auto', 'preview': True, 'allow_preview': True, 'object_fit': 'contain'})
                with gr.Group(visible=False) as export_group:
                    self.components['export_group'] = export_group
                    gr.Markdown("### 📤 Step 3: Export")
                    self._create_component('export_button', 'button', {'value': "Export Kept Frames", 'variant': "primary"})
                    with gr.Accordion("Export Options", open=True):
                        with gr.Row():
                            self._create_component('enable_crop_input', 'checkbox', {'label': "✂️ Crop to Subject", 'value': self.config.export_options.enable_crop})
                            self._create_component('crop_padding_input', 'slider', {'label': "Padding %", 'value': self.config.export_options.crop_padding})
                        self._create_component('crop_ar_input', 'textbox', {'label': "Crop ARs", 'value': self.config.export_options.crop_ars, 'info': "Comma-separated list (e.g., 16:9, 1:1). The best-fitting AR for each subject's mask will be chosen automatically."})

    def get_all_filter_keys(self):
        return list(asdict(self.config.quality_weights).keys()) + ["quality_score", "face_sim", "mask_area_pct", "eyes_open", "yaw", "pitch"]

    def get_metric_description(self, metric_name):
        descriptions = {
            "quality_score": "A weighted average of all other quality metrics, providing an overall 'goodness' score for the frame.",
            "niqe": "Natural Image Quality Evaluator. A no-reference, opinion-unaware quality score. Lower is generally better, but it's scaled here so higher is better (like other metrics). Tends to favor clean, natural-looking images.",
            "sharpness": "Measures the amount of fine detail and edge clarity. Higher values indicate a sharper, more in-focus image.",
            "edge_strength": "Specifically measures the prominence of edges in the image. It's related to sharpness but focuses more on strong outlines.",
            "contrast": "The difference between the brightest and darkest parts of the image. Very high or very low contrast can be undesirable.",
            "brightness": "The overall lightness or darkness of the image.",
            "entropy": "Measures the amount of 'information' or complexity in the image. A very blurry or plain image will have low entropy.",
            "face_sim": "Face Similarity. How closely the best-detected face in the frame matches the reference face image. Only appears if a reference face is used.",
            "mask_area_pct": "Mask Area Percentage. The percentage of the screen taken up by the subject's mask. Useful for filtering out frames where the subject is too small or distant.",
            "eyes_open": "A score from 0.0 to 1.0 indicating how open the eyes are. A value of 1.0 means the eyes are fully open, and 0.0 means they are fully closed.",
            "yaw": "The rotation of the head around the vertical axis (turning left or right).",
            "pitch": "The rotation of the head around the side-to-side axis (looking up or down)."
        }
        return descriptions.get(metric_name, "No description available.")

    def _create_event_handlers(self):
        self.components.update({'extracted_video_path_state': gr.State(""), 'extracted_frames_dir_state': gr.State(""),
                                'analysis_output_dir_state': gr.State(""), 'analysis_metadata_path_state': gr.State(""),
                                'all_frames_data_state': gr.State([]), 'per_metric_values_state': gr.State({}),
                                'scenes_state': gr.State([]), 'selected_scene_id_state': gr.State(None),
                            'scene_gallery_index_map_state': gr.State([]),
                            'gallery_image_state': gr.State(None),
                            'gallery_shape_state': gr.State(None),
                            'yolo_results_state': gr.State({})})
        self._setup_visibility_toggles(); self._setup_pipeline_handlers(); self._setup_filtering_handlers(); self._setup_bulk_scene_handlers()
        self.components['save_config_button'].click(
            lambda: self.config.save_config('config_dump.json'), [], []
        ).then(lambda: "Configuration saved to config_dump.json", [], self.components['unified_log'])


class EnhancedAppUI(AppUI):
    def __init__(self, config: 'Config', logger: 'AppLogger', progress_queue: Queue,
                 cancel_event: threading.Event, thumbnail_manager: 'ThumbnailManager'):
        super().__init__(config, logger, progress_queue, cancel_event, thumbnail_manager)
        self.app_logger = logger
        self.performance_metrics, self.log_filter_level, self.all_logs = {}, "INFO", []
        self.last_run_args = None

    def _build_footer(self):
        with gr.Row():
            with gr.Column(scale=3):
                self._create_component('unified_log', 'textbox', {'label': '📋 Enhanced Processing Log', 'lines': 15, 'interactive': False, 'autoscroll': True, 'elem_classes': ['log-container']})
                with gr.Row():
                    self._create_component('log_level_filter', 'dropdown', {'choices': self.config.choices.log_level, 'value': 'DEBUG', 'label': 'Log Level Filter', 'scale': 1})
                    self._create_component('clear_logs_button', 'button', {'value': '🗑️ Clear Logs', 'scale': 1})
                    self._create_component('export_logs_button', 'button', {'value': '📥 Export Logs', 'scale': 1})
            with gr.Column(scale=1):
                self._create_component('unified_status', 'html', {'value': self._format_status_display('Idle', 0, 'Ready'),})
                self.components['progress_bar'] = gr.Progress()
                self._create_component('progress_details', 'html', {'value': '', 'elem_classes': ['progress-details']})
                with gr.Row():
                    self._create_component('pause_button', 'button', {'value': '⏸️ Pause', 'interactive': False})
                    self._create_component('cancel_button', 'button', {'value': '⏹️ Cancel', 'interactive': False})

    def _format_metric_card(self, label: str, value: str) -> str: return f"""<div class="metric-card"><div class="metric-value">{value}</div><div class="metric-label">{label}</div></div>"""
    def _format_status_display(self, op: str, prog: float, stage: str) -> str: return f"""<div style="margin: 10px 0;"><h4>{op}</h4><div style="background: #e0e0e0; border-radius: 4px; height: 20px; margin: 5px 0;"><div style="background: #007bff; height: 100%; width: {int(prog*100)}%; border-radius: 4px; transition: width 0.3s ease;"></div></div><div style="font-size: 12px; color: #666;">{stage} - {prog:.1%}</div></div>"""

    def _run_task_with_progress(self, task_func, output_components, progress, *args):
        self.last_run_args = args
        self.cancel_event.clear()
        # Find the tracker instance passed in args
        tracker_instance = next((arg for arg in args if isinstance(arg, AdvancedProgressTracker)), None)
        if tracker_instance:
            tracker_instance.pause_event.set() # Start in a non-paused state

        yield {self.components['cancel_button']: gr.update(interactive=True), self.components['pause_button']: gr.update(interactive=True)}
        op_name = getattr(task_func, '__name__', 'Unknown Task').replace('_wrapper', '')

        with ThreadPoolExecutor(max_workers=1) as executor:
            future = executor.submit(task_func, *args)
            while not future.done():
                if self.cancel_event.is_set(): future.cancel(); break

                if tracker_instance and not tracker_instance.pause_event.is_set():
                    time.sleep(0.2)
                    continue

                try:
                    msg, update_dict = self.progress_queue.get(timeout=0.1), {}
                    if "log" in msg:
                        self.all_logs.append(msg['log'])
                        # This logic can be simplified but is kept for now.
                        if self.log_filter_level.upper() == "DEBUG" or f"[{self.log_filter_level.upper()}]" in msg['log']:
                            update_dict[self.components['unified_log']] = gr.update(value="\n".join([l for l in self.all_logs if self.log_filter_level.upper() == "DEBUG" or f"[{self.log_filter_level.upper()}]" in l][-1000:]))
                    if "progress" in msg:
                        p = ProgressEvent(**msg["progress"])
                        progress(p.fraction, desc=f"{p.stage} ({p.done}/{p.total}) • {p.eta_formatted}")
                        status_html = f"<b>{p.stage}</b>: {p.done}/{p.total} • ETA {p.eta_formatted}"
                        if p.substage:
                            status_html += f"<br><small>{p.substage}</small>"
                        if tracker_instance and not tracker_instance.pause_event.is_set():
                             status_html = "<b>Paused</b>"
                        details_html = f"{int(p.fraction*100)}% complete"
                        update_dict[self.components['unified_status']] = gr.update(value=status_html)
                        update_dict[self.components['progress_details']] = gr.update(value=details_html)

                    if update_dict: yield update_dict
                except Empty: pass
                time.sleep(0.05)
        final_updates, final_msg, final_label = {}, "✅ Task completed successfully.", "Complete"
        try:
            if self.cancel_event.is_set():
                final_msg, final_label = "⏹️ Task cancelled by user.", "Cancelled"
                if tracker_instance:
                    tracker_instance.done_stage(final_label)
            else:
                result_dict = future.result() or {}
                final_msg, final_updates = result_dict.get("unified_log", final_msg), result_dict
        except Exception as e:
            self.app_logger.error("Task execution failed in UI runner", exc_info=True)
            final_msg, final_label = f"❌ Task failed: {e}", "Failed"
            if tracker_instance:
                tracker_instance.set_stage(final_label, substage=str(e))
        self.all_logs.append(f"[{final_label.upper()}] {final_msg}")
        filtered_logs = [l for l in self.all_logs if self.log_filter_level.upper() == "DEBUG" or f"[{self.log_filter_level.upper()}]" in l]
        final_updates_with_comps = {self.components.get(k): v for k, v in final_updates.items() if self.components.get(k)}
        final_updates_with_comps[self.components['unified_log']] = "\n".join(filtered_logs[-1000:])
        progress(1.0, final_label)
        final_updates_with_comps[self.components['unified_status']] = self._format_status_display(op_name, 1.0, final_label)
        final_updates_with_comps[self.components['progress_details']] = ""
        final_updates_with_comps[self.components['cancel_button']], final_updates_with_comps[self.components['pause_button']] = gr.update(interactive=False), gr.update(interactive=False)
        yield final_updates_with_comps

    def _scale_xywh(self, xywh, src_hw, dst_hw):
        x, y, w, h = map(int, xywh)
        src_h, src_w = src_hw
        dst_h, dst_w = dst_hw
        sx = dst_w / max(1, src_w)
        sy = dst_h / max(1, src_h)
        return [int(round(x * sx)), int(round(y * sy)),
                int(round(w * sx)), int(round(h * sy))]

    def on_select_yolo_subject_wrapper(self, subject_id, scenes, shot_id, outdir, view, *ana_args):
        try:
            if not subject_id:
                return scenes, gr.update(), gr.update(), "Please select a Subject ID."

            subject_idx = int(subject_id) - 1
            scene = next((s for s in scenes if s['shot_id'] == shot_id), None)
            if not scene:
                return scenes, gr.update(), gr.update(), "Scene not found."

            yolo_boxes = scene.get('yolo_detections', [])

            if not (0 <= subject_idx < len(yolo_boxes)):
                return scenes, gr.update(), gr.update(), f"Invalid Subject ID. Please enter a number between 1 and {len(yolo_boxes)}."

            masker = _create_analysis_context(self.config, self.logger, self.thumbnail_manager, self.cuda_available,
                                              self.ana_ui_map_keys, ana_args)

            selected_box = yolo_boxes[subject_idx]
            selected_xywh = masker.seed_selector._xyxy_to_xywh(selected_box['bbox'])

            overrides = {"manual_bbox_xywh": selected_xywh, "seedtype": "yolo_manual"}

            scene_idx = scenes.index(scene)

            # Store initial bbox if it doesn't exist
            if 'initial_bbox' not in scenes[scene_idx] or scenes[scene_idx]['initial_bbox'] is None:
                scenes[scene_idx]['initial_bbox'] = selected_xywh

            scenes[scene_idx]['selected_bbox'] = selected_xywh

            # Check if selection differs from initial auto-detected bbox
            initial_bbox = scenes[scene_idx].get('initial_bbox')
            if initial_bbox is not None and selected_xywh != initial_bbox:
                scenes[scene_idx]['is_overridden'] = True
            else:
                scenes[scene_idx]['is_overridden'] = False

            _recompute_single_preview(scenes[scene_idx], masker, overrides, self.thumbnail_manager, self.logger)

            # Explicitly save the changes to persist the auto-save
            save_scene_seeds(scenes, outdir, self.logger)

            # Refresh gallery with new badge
            gallery_items, index_map = build_scene_gallery_items(scenes, view, outdir)


            return scenes, gr.update(value=gallery_items), gr.update(value=index_map), f"Subject {subject_id} selected and preview recomputed."

        except (ValueError, TypeError):
            gallery_items, index_map = build_scene_gallery_items(scenes, view, outdir)
            return scenes, gr.update(value=gallery_items), gr.update(value=index_map), "Invalid Subject ID. Please enter a number."
        except Exception as e:
            self.logger.error("Failed to select YOLO subject", exc_info=True)
            gallery_items, index_map = build_scene_gallery_items(scenes, view, outdir)
            return scenes, gr.update(value=gallery_items), gr.update(value=index_map), f"Error: {e}"

    def _setup_bulk_scene_handlers(self):
        super()._setup_bulk_scene_handlers()
        c = self.components

        c['scene_gallery'].select(
            self.on_select_for_edit,
            [c['scenes_state'], c['scene_gallery_view_toggle'], c['scene_gallery_index_map_state'], c['extracted_frames_dir_state']],
            [c['scenes_state'], c['scene_filter_status'], c['scene_gallery'], c['scene_gallery_index_map_state'], c['selected_scene_id_state'],
             c['sceneeditorstatusmd'], c['sceneeditorpromptinput'], c['sceneeditorboxthreshinput'], c['sceneeditortextthreshinput'],
             c['sceneeditoraccordion'], c['gallery_image_state'], c['gallery_shape_state'],
             c['scene_editor_yolo_subject_id'], c['propagate_masks_button']]
        )

    def on_reset_scene_wrapper(self, scenes, shot_id, outdir, view, *ana_args):
        try:
            scene = next((s for s in scenes if s['shot_id'] == shot_id), None)
            if not scene:
                return scenes, gr.update(), gr.update(), "Scene not found."

            # Clear all scene-specific overrides
            scene['seed_config'] = {}
            scene['seed_result'] = {}
            scene['seed_metrics'] = {}
            scene['manual_status_change'] = False
            scene['status'] = 'included'
            scene['is_overridden'] = False
            scene['selected_bbox'] = scene.get('initial_bbox')

            masker = _create_analysis_context(self.config, self.logger, self.thumbnail_manager, self.cuda_available,
                                              self.ana_ui_map_keys, ana_args)

            # Rerun the original seed selection
            scene_idx = scenes.index(scene)
            _recompute_single_preview(scenes[scene_idx], masker, {}, self.thumbnail_manager, self.logger)

            save_scene_seeds(scenes, outdir, self.logger)
            gallery_items, index_map = build_scene_gallery_items(scenes, view, outdir)

            return scenes, gr.update(value=gallery_items), gr.update(value=index_map), f"Scene {shot_id} has been reset."
        except Exception as e:
            self.logger.error(f"Failed to reset scene {shot_id}", exc_info=True)
            gallery_items, index_map = build_scene_gallery_items(scenes, view, outdir)
            return scenes, gr.update(value=gallery_items), gr.update(value=index_map), f"Error resetting scene: {e}"

    def on_select_for_edit(self, evt: gr.SelectData, scenes, view, indexmap, outputdir):
        status_text, button_update = get_scene_status_text(scenes)
        # validate selection
        if not scenes or not indexmap or evt is None or evt.index is None:
            return (scenes, status_text, gr.update(), indexmap,
                    None, gr.update(), gr.update(), gr.update(), gr.update(), gr.update(), None, None, gr.update(visible=False), button_update)
        if not (0 <= evt.index < len(indexmap)):
            return (scenes, status_text, gr.update(), indexmap,
                    None, gr.update(), gr.update(), gr.update(), gr.update(), gr.update(), None, None, gr.update(visible=False), button_update)

        scene_idx_in_state = indexmap[evt.index]
        if not (0 <= scene_idx_in_state < len(scenes)):
            return (scenes, status_text, gr.update(), indexmap,
                    None, gr.update(), gr.update(), gr.update(), gr.update(), gr.update(), None, None, gr.update(visible=False), button_update)

        scene = scenes[scene_idx_in_state]
        cfg = scene.get("seed_config") or {}
        shotid = scene.get("shot_id")

        # Load the selected image into state for reuse
        thumb_path_str = scene_thumb(scene, outputdir)
        gallery_image = self.thumbnail_manager.get(Path(thumb_path_str)) if thumb_path_str else None
        gallery_shape = gallery_image.shape[:2] if gallery_image is not None else None

        # Editor status text
        if scene.get("start_frame") is not None and scene.get("end_frame") is not None:
            status_md = f"Editing Scene {shotid}  •  Frames {scene['start_frame']}-{scene['end_frame']}"
        else:
            status_md = f"Editing Scene {shotid}"
        # Prefill values with scene seedconfig or defaults
        prompt = cfg.get("text_prompt", "")
        boxth = cfg.get("box_threshold", self.config.grounding_dino_params.box_threshold)
        textth = cfg.get("text_threshold", self.config.grounding_dino_params.text_threshold)

        subject_choices = [f"{i+1}" for i, det in enumerate(scene.get('yolo_detections', []))]
        subject_id_update = gr.update(choices=subject_choices, value=None, visible=bool(subject_choices))

        return (
            scenes,
            status_text,
            gr.update(),
            indexmap,
            shotid,
            gr.update(value=status_md),
            gr.update(value=prompt),
            gr.update(value=boxth),
            gr.update(value=textth),
            gr.update(open=True),
            gallery_image,
            gallery_shape,
            subject_id_update,
            button_update
        )

    def on_editor_toggle(self, scenes, selected_shotid, outputfolder, view, new_status):
        scenes, status_text, _, button_update = toggle_scene_status(scenes, selected_shotid, new_status, outputfolder, self.logger)
        items, index_map = build_scene_gallery_items(scenes, view, outputfolder)
        return scenes, status_text, gr.update(value=items), gr.update(value=index_map), button_update

    def _toggle_pause(self, tracker):
        if tracker.pause_event.is_set():
            tracker.pause_event.clear()
            return "⏸️ Paused"
        else:
            tracker.pause_event.set()
            return "▶️ Resume"

    def _create_event_handlers(self):
        print("Creating event handlers...")
        super()._create_event_handlers()
        c = self.components
        c['cancel_button'].click(lambda: self.cancel_event.set(), [], [])

        # This is a bit of a hack to get the tracker instance.
        # A better solution would be to manage trackers more explicitly.
        c['pause_button'].click(
            self._toggle_pause,
            inputs=[gr.State(lambda: next((arg for arg in self.last_run_args if isinstance(arg, AdvancedProgressTracker)), None) if self.last_run_args else None)],
            outputs=c['pause_button']
        )

        c['clear_logs_button'].click(lambda: (self.all_logs.clear(), "")[1], [], c['unified_log'])
        c['log_level_filter'].change(lambda level: (setattr(self, 'log_filter_level', level), "\n".join([l for l in self.all_logs if self.log_filter_level.upper() == "DEBUG" or f"[{level.upper()}]" in l][-1000:]))[1], c['log_level_filter'], c['unified_log'])

        c['scene_editor_yolo_subject_id'].change(
            self.on_select_yolo_subject_wrapper,
            inputs=[
                c['scene_editor_yolo_subject_id'],
                c['scenes_state'],
                c['selected_scene_id_state'],
                c['extracted_frames_dir_state'],
                c['scene_gallery_view_toggle'],
            ] + self.ana_input_components,
            outputs=[
                c['scenes_state'],
                c['scene_gallery'],
                c['scene_gallery_index_map_state'],
                c['sceneeditorstatusmd']
            ]
        )

    def _create_pre_analysis_event(self, *args):
        ui_args = dict(zip(self.ana_ui_map_keys, args))
        strategy = ui_args.get('primary_seed_strategy', '🧑‍🤝‍🧑 Find Prominent Person')
        if strategy == "👤 By Face": ui_args.update({'enable_face_filter': True, 'text_prompt': ""})
        elif strategy == "📝 By Text": ui_args.update({'enable_face_filter': False, 'face_ref_img_path': "", 'face_ref_img_upload': None})
        elif strategy == "🔄 Face + Text Fallback": ui_args['enable_face_filter'] = True
        elif strategy == "🧑‍🤝‍🧑 Find Prominent Person":
            ui_args.update({
                'enable_face_filter': False,
                'text_prompt': "",
                'face_ref_img_path': "",
                'face_ref_img_upload': None,
                'enable_subject_mask': False
            })
        for k, v_type, default in [('pre_sample_nth', int, 5), ('min_mask_area_pct', float, 0.0), ('sharpness_base_scale', float, 1.0), ('edge_strength_base_scale', float, 1.0)]:
            try: ui_args[k] = v_type(ui_args.get(k)) if v_type != int or int(ui_args.get(k)) > 0 else default
            except (TypeError, ValueError): ui_args[k] = default
        return PreAnalysisEvent(**ui_args)

    def run_extraction_wrapper(self, *args, progress=gr.Progress(track_tqdm=True)):
        ui_args = dict(zip(self.ext_ui_map_keys, args))
        # UI is now unified, so this is always true.
        ui_args['thumbnails_only'] = True
        
        # Construct ExtractionEvent with only its defined fields
        event_fields = [f.name for f in dataclasses.fields(ExtractionEvent)]
        event_args = {k: v for k, v in ui_args.items() if k in event_fields}
        event = ExtractionEvent(**event_args)
        
        # This is a bit of a hack, but we need to set the tracker to a running state
        # before the task starts, otherwise the progress thread will block.
        # A better solution would be to manage trackers more explicitly.
        tracker = AdvancedProgressTracker(progress, self.progress_queue, self.app_logger, ui_stage_name="Extracting")
        tracker.pause_event.set()

        try:
            for result in execute_extraction(event, self.progress_queue, self.cancel_event, self.app_logger, self.config, progress=progress):
                if isinstance(result, dict):
                    if self.cancel_event.is_set():
                        return {"unified_log": "Extraction cancelled."}
                    if result.get("done"):
                        return {"unified_log": result.get("log", "✅ Extraction completed successfully."),
                                "extracted_video_path_state": result.get("video_path", "") or result.get("extracted_video_path_state", ""),
                                "extracted_frames_dir_state": result.get("output_dir", "") or result.get("extracted_frames_dir_state", "")}
            return {"unified_log": "❌ Extraction failed."}
        except Exception as e: raise

    def run_pre_analysis_wrapper(self, *args, progress=gr.Progress(track_tqdm=True)):
        event = self._create_pre_analysis_event(*args)
        try:
            for result in execute_pre_analysis(event, self.progress_queue, self.cancel_event, self.app_logger, self.config, self.thumbnail_manager, self.cuda_available, progress=progress):
                if isinstance(result, dict):
                    if self.cancel_event.is_set():
                        return {"unified_log": "Pre-analysis cancelled."}
                    if result.get("done"):
                        scenes = result.get('scenes', [])
                        if scenes: save_scene_seeds(scenes, result['output_dir'], self.app_logger)
                        status_text, button_update = get_scene_status_text(scenes)
                        log_message = result.get("log", "✅ Pre-analysis completed successfully.") + "\nSwitching to Scene Selection tab."
                        updates = {"unified_log": log_message,
                                   "scenes_state": scenes, "propagate_masks_button": button_update, "scene_filter_status": status_text,
                                   "scene_face_sim_min_input": gr.update(visible=any((s.get("seed_metrics") or {}).get("best_face_sim") is not None for s in (scenes or []))),
                                   "seeding_results_column": gr.update(visible=True),
                                   "main_tabs": gr.update(selected=2)}
                        # Initialize scene gallery
                        gallery_items, index_map = build_scene_gallery_items(scenes, "Kept", result.get('output_dir', ''))
                        updates.update({
                            "scene_gallery": gr.update(value=gallery_items),
                            "scene_gallery_index_map_state": index_map
                        })
                        if result.get("final_face_ref_path"):
                            updates["face_ref_img_path_input"] = result["final_face_ref_path"]
                        return updates
            return {"unified_log": "❌ Pre-analysis failed."}
        except Exception as e: raise

    def run_propagation_wrapper(self, scenes, *args, progress=gr.Progress(track_tqdm=True)):
        event = PropagationEvent(output_folder=self._create_pre_analysis_event(*args).output_folder, video_path=self._create_pre_analysis_event(*args).video_path,
                                 scenes=scenes, analysis_params=self._create_pre_analysis_event(*args))
        try:
            for result in execute_propagation(event, self.progress_queue, self.cancel_event, self.app_logger, self.config, self.thumbnail_manager, self.cuda_available, progress=progress):
                if isinstance(result, dict):
                    if self.cancel_event.is_set():
                        return {"unified_log": "Propagation cancelled."}
                    if result.get("done"):
                        return {"unified_log": result.get("log", "✅ Propagation completed successfully."), "analysis_output_dir_state": result.get('output_dir', ""),
                                "analysis_metadata_path_state": result.get('metadata_path', ""), "filtering_tab": gr.update(interactive=True)}
            return {"unified_log": "❌ Propagation failed."}
        except Exception as e: raise

    def run_session_load_wrapper(self, session_path):
        try:
            final_result = {}
            for result in execute_session_load(self, SessionLoadEvent(session_path=session_path), self.app_logger, self.config, self.thumbnail_manager):
                if isinstance(result, dict):
                    if 'log' in result: result['unified_log'] = result.pop('log')
                    final_result.update(result)
            return final_result
        except Exception as e: raise

    def _setup_visibility_toggles(self):
        c = self.components

        def handle_source_change(path):
            is_folder = is_image_folder(path)
            # When a folder is provided, or input is cleared, hide video-specific controls.
            if is_folder or not path:
                return {
                    c['max_resolution']: gr.update(visible=False),
                    c['thumbnail_group']: gr.update(visible=False),
                }
            # When a video path is provided (or any non-folder path), show the default view.
            else:
                return {
                    c['max_resolution']: gr.update(visible=True),
                    c['thumbnail_group']: gr.update(visible=True),
                }

        source_controls = [c['source_input'], c['upload_video_input']]
        video_specific_outputs = [
            c['max_resolution'],
            c['thumbnail_group'],
        ]
        for control in source_controls:
            control.change(handle_source_change, inputs=control, outputs=video_specific_outputs)


        c['method_input'].change(
            lambda m: {
                c['interval_input']: gr.update(visible=m == 'interval'),
                c['nth_frame_input']: gr.update(visible=m in ['every_nth_frame', 'nth_plus_keyframes']),
                c['fast_scene_input']: gr.update(visible=m == 'scene')
            },
            c['method_input'],
            [c['interval_input'], c['nth_frame_input'], c['fast_scene_input']]
        )

        c['primary_seed_strategy_input'].change(
            lambda s: {
                c['face_seeding_group']: gr.update(visible="By Face" in s or "Fallback" in s),
                c['text_seeding_group']: gr.update(visible="By Text" in s or "Fallback" in s),
                c['auto_seeding_group']: gr.update(visible="Prominent Person" in s),
                c['enable_face_filter_input']: gr.update(
                    value="By Face" in s or "Fallback" in s,
                    visible="By Face" in s or "Fallback" in s
                )
            },
            [c['primary_seed_strategy_input']],
            [
                c['face_seeding_group'],
                c['text_seeding_group'],
                c['auto_seeding_group'],
                c['enable_face_filter_input']
            ]
        )


    def _setup_pipeline_handlers(self):
        c = self.components
        all_outputs = [v for v in c.values() if hasattr(v, "_id")]
        
        def session_load_handler(session_path, progress=gr.Progress()):
            session_load_keys_filtered = [k for k in self.session_load_keys if k != 'progress_bar']
            session_load_outputs = [c[key] for key in session_load_keys_filtered if key in c and hasattr(c[key], "_id")]
            yield from self._run_task_with_progress(
                self.run_session_load_wrapper, session_load_outputs, progress, session_path
            )

        def extraction_handler(*args, progress=gr.Progress()):
            yield from self._run_task_with_progress(
                self.run_extraction_wrapper, all_outputs, progress, *args
            )

        def pre_analysis_handler(*args, progress=gr.Progress()):
            yield from self._run_task_with_progress(
                self.run_pre_analysis_wrapper, all_outputs, progress, *args
            )

        def propagation_handler(scenes, *args, progress=gr.Progress()):
            yield from self._run_task_with_progress(
                self.run_propagation_wrapper, all_outputs, progress, scenes, *args
            )

        c['load_session_button'].click(
            fn=session_load_handler,
            inputs=[c['session_path_input']],
            outputs=all_outputs,
            show_progress="hidden"
        )
        ext_inputs = [c[{'source_path': 'source_input', 'upload_video': 'upload_video_input', 'max_resolution': 'max_resolution',
                         'scene_detect': 'ext_scene_detect_input', **{k: f"{k}_input" for k in self.ext_ui_map_keys if k not in
                         ['source_path', 'upload_video', 'max_resolution', 'scene_detect']}}[k]] for k in self.ext_ui_map_keys]
        self.ana_input_components = [c.get(k, k) for k in [{'output_folder': 'extracted_frames_dir_state', 'video_path': 'extracted_video_path_state',
                                                           'resume': gr.State(self.config.ui_defaults.resume), 'enable_face_filter': 'enable_face_filter_input',
                                                           'face_ref_img_path': 'face_ref_img_path_input', 'face_ref_img_upload': 'face_ref_img_upload_input',
                                                           'face_model_name': 'face_model_name_input', 'enable_subject_mask': gr.State(self.config.ui_defaults.enable_subject_mask),
                                                           'dam4sam_model_name': 'dam4sam_model_name_input', 'person_detector_model': 'person_detector_model_input',
                                                               'best_frame_strategy': 'best_frame_strategy_input', 'scene_detect': 'ext_scene_detect_input',
                                                           'enable_dedup': 'enable_dedup_input', 'text_prompt': 'text_prompt_input',
                                                           'box_threshold': gr.State(self.config.grounding_dino_params.box_threshold),
                                                           'text_threshold': gr.State(self.config.grounding_dino_params.text_threshold),
                                                           'min_mask_area_pct': gr.State(self.config.min_mask_area_pct),
                                                           'sharpness_base_scale': gr.State(self.config.sharpness_base_scale),
                                                           'edge_strength_base_scale': gr.State(self.config.edge_strength_base_scale),
                                                           'gdino_config_path': gr.State(str(self.config.paths.grounding_dino_config)),
                                                           'gdino_checkpoint_path': gr.State(str(self.config.paths.grounding_dino_checkpoint)),
                                                           'pre_analysis_enabled': 'pre_analysis_enabled_input', 'pre_sample_nth': 'pre_sample_nth_input',
                                                           'primary_seed_strategy': 'primary_seed_strategy_input',
                                                           **{f'compute_{m}': f'compute_{m}' for m in [
                                                               'quality_score', 'sharpness', 'edge_strength', 'contrast', 'brightness', 'entropy',
                                                               'eyes_open', 'yaw', 'pitch', 'face_sim', 'subject_mask_area', 'niqe', 'phash'
                                                           ]},
                                                           'enable_dedup': 'enable_dedup_metrics',
                                                           'dedup_thresh': 'dedup_thresh_metrics'
                                                          }[k] for k in self.ana_ui_map_keys]]
        prop_inputs = [c['scenes_state']] + self.ana_input_components
        c['start_extraction_button'].click(fn=extraction_handler,
                                         inputs=ext_inputs, outputs=all_outputs, show_progress="hidden").then(lambda d: gr.update(selected=1) if d else gr.update(), c['extracted_frames_dir_state'], c['main_tabs'])
        c['start_pre_analysis_button'].click(fn=pre_analysis_handler,
                                           inputs=self.ana_input_components, outputs=all_outputs, show_progress="hidden")
        c['propagate_masks_button'].click(fn=propagation_handler,
                                        inputs=prop_inputs, outputs=all_outputs, show_progress="hidden").then(lambda p: gr.update(selected=4) if p else gr.update(), c['analysis_metadata_path_state'], c['main_tabs'])

    def on_apply_bulk_scene_filters_extended(self, scenes, min_mask_area, min_face_sim, min_confidence, enable_face_filter, output_folder, view):
        if not scenes:
            status_text, button_update = get_scene_status_text(scenes)
            return [], status_text, gr.update(), [], button_update


        self.logger.info("Applying bulk scene filters", extra={"min_mask_area": min_mask_area, "min_face_sim": min_face_sim, "min_confidence": min_confidence, "enable_face_filter": enable_face_filter})

        for scene in scenes:
            if scene.get('manual_status_change', False):
                continue

            rejection_reasons = []
            seed_result = scene.get('seed_result', {})
            details = seed_result.get('details', {})
            seed_metrics = scene.get('seed_metrics', {})

            if details.get('mask_area_pct', 101.0) < min_mask_area:
                rejection_reasons.append("Min Seed Mask Area")
            if enable_face_filter and seed_metrics.get('best_face_sim', 1.01) < min_face_sim:
                rejection_reasons.append("Min Seed Face Sim")
            if seed_metrics.get('score', 101.0) < min_confidence:
                rejection_reasons.append("Min Seed Confidence")

            scene['rejection_reasons'] = rejection_reasons
            if rejection_reasons:
                scene['status'] = 'excluded'
            else:
                scene['status'] = 'included'

        save_scene_seeds(scenes, output_folder, self.logger)
        gallery_items, new_index_map = build_scene_gallery_items(scenes, view, output_folder)
        status_text, button_update = get_scene_status_text(scenes)
        return scenes, status_text, gr.update(value=gallery_items), new_index_map, button_update

    def _setup_bulk_scene_handlers(self):
        c = self.components

        def _refresh_scene_gallery(scenes, view, output_dir):
            items, index_map = build_scene_gallery_items(scenes, view, output_dir)
            return gr.update(value=items), index_map

        # On view toggle change
        c['scene_gallery_view_toggle'].change(
            _refresh_scene_gallery,
            [c['scenes_state'], c['scene_gallery_view_toggle'], c['extracted_frames_dir_state']],
            [c['scene_gallery'], c['scene_gallery_index_map_state']]
        )

        c['scene_gallery'].select(
            self.on_select_for_edit,
            inputs=[c['scenes_state'], c['scene_gallery_view_toggle'], c['scene_gallery_index_map_state'], c['extracted_frames_dir_state'], c['yolo_results_state']],
            outputs=[
                c['scenes_state'], c['scene_filter_status'], c['scene_gallery'], c['scene_gallery_index_map_state'],
                c['selected_scene_id_state'],
                c['sceneeditorstatusmd'], c['sceneeditorpromptinput'], c['sceneeditorboxthreshinput'], c['sceneeditortextthreshinput'],
                c['sceneeditoraccordion'],
                c['gallery_image_state'],
                c['gallery_shape_state'],
                c['scene_editor_yolo_subject_id'],
                c['propagate_masks_button'],
                c['yolo_results_state'],
            ]
        )

        # Wire recompute to use current editor controls and state
        c['scenerecomputebutton'].click(
            fn=lambda scenes, shot_id, outdir, view, txt, bth, tth, subject_id, *ana_args:
                _wire_recompute_handler(
                    self.config, self.app_logger, self.thumbnail_manager, scenes, shot_id, outdir, txt, bth, tth, view,
                    self.ana_ui_map_keys, ana_args, self.cuda_available
                ) if (txt and txt.strip()) else self.on_select_yolo_subject_wrapper(
                    subject_id, scenes, shot_id, outdir, view, *ana_args
                ),
            inputs=[
                c['scenes_state'],
                c['selected_scene_id_state'],
                c['analysis_output_dir_state'],
                c['scene_gallery_view_toggle'],
                c['sceneeditorpromptinput'], c['sceneeditorboxthreshinput'], c['sceneeditortextthreshinput'],
                c['scene_editor_yolo_subject_id'],
                *self.ana_input_components
            ],
            outputs=[
                c['scenes_state'],
                c['scene_gallery'],
                c['scene_gallery_index_map_state'],
                c['sceneeditorstatusmd'],
            ],
        )

        c['sceneresetbutton'].click(
            self.on_reset_scene_wrapper,
            inputs=[
                c['scenes_state'],
                c['selected_scene_id_state'],
                c['analysis_output_dir_state'],
                c['scene_gallery_view_toggle']
            ] + self.ana_input_components,
            outputs=[
                c['scenes_state'],
                c['scene_gallery'],
                c['scene_gallery_index_map_state'],
                c['sceneeditorstatusmd']
            ]
        )

        c['sceneincludebutton'].click(
            lambda s, sid, out, v: self.on_editor_toggle(s, sid, out, v, "included"),
            inputs=[c['scenes_state'], c['selected_scene_id_state'], c['extracted_frames_dir_state'], c['scene_gallery_view_toggle']],
            outputs=[c['scenes_state'], c['scene_filter_status'], c['scene_gallery'], c['scene_gallery_index_map_state'], c['propagate_masks_button']],
        )
        c['sceneexcludebutton'].click(
            lambda s, sid, out, v: self.on_editor_toggle(s, sid, out, v, "excluded"),
            inputs=[c['scenes_state'], c['selected_scene_id_state'], c['extracted_frames_dir_state'], c['scene_gallery_view_toggle']],
            outputs=[c['scenes_state'], c['scene_filter_status'], c['scene_gallery'], c['scene_gallery_index_map_state'], c['propagate_masks_button']],
        )

        def init_scene_gallery(scenes, view, outdir):
            if not scenes:
                return gr.update(value=[]), []
            gallery_items, index_map = build_scene_gallery_items(scenes, view, outdir)
            return gr.update(value=gallery_items), index_map

        c['scenes_state'].change(
            init_scene_gallery,
            [c['scenes_state'], c['scene_gallery_view_toggle'], c['extracted_frames_dir_state']],
            [c['scene_gallery'], c['scene_gallery_index_map_state']]
        )

        bulk_action_outputs = [c['scenes_state'], c['scene_filter_status'], c['scene_gallery'], c['scene_gallery_index_map_state'], c['propagate_masks_button']]

        bulk_filter_inputs = [c['scenes_state'], c['scene_mask_area_min_input'], c['scene_face_sim_min_input'],
                              c['scene_confidence_min_input'], c['enable_face_filter_input'], c['extracted_frames_dir_state'], c['scene_gallery_view_toggle']]
        
        for comp in [c['scene_mask_area_min_input'], c['scene_face_sim_min_input'], c['scene_confidence_min_input']]:
            comp.release(self.on_apply_bulk_scene_filters_extended, bulk_filter_inputs, bulk_action_outputs)

    def _setup_filtering_handlers(self):
        c = self.components
        slider_keys, slider_comps = sorted(c['metric_sliders'].keys()), [c['metric_sliders'][k] for k in sorted(c['metric_sliders'].keys())]
        fast_filter_inputs = [c['all_frames_data_state'], c['per_metric_values_state'], c['analysis_output_dir_state'],
                              c['gallery_view_toggle'], c['show_mask_overlay_input'], c['overlay_alpha_slider'],
                              c['require_face_match_input'], c['dedup_thresh_input']] + slider_comps
        fast_filter_outputs = [c['filter_status_text'], c['results_gallery']]
        for control in (slider_comps + [c['dedup_thresh_input'], c['gallery_view_toggle'], c['show_mask_overlay_input'],
                                       c['overlay_alpha_slider'], c['require_face_match_input']]):
            (control.release if hasattr(control, 'release') else control.input if hasattr(control, 'input') else control.change)(self.on_filters_changed_wrapper, fast_filter_inputs, fast_filter_outputs)
        load_outputs = ([c['all_frames_data_state'], c['per_metric_values_state'], c['filter_status_text'], c['results_gallery'],
                         c['results_group'], c['export_group']] + [c['metric_plots'][k] for k in self.get_all_filter_keys() if k in c['metric_plots']] +
                        slider_comps + [c['require_face_match_input']])
        def load_and_trigger_update(metadata_path, output_dir):
            if not metadata_path or not output_dir:
                return [gr.update()] * len(load_outputs)
            all_frames, metric_values = load_and_prep_filter_data(metadata_path, self.get_all_filter_keys())
            svgs = build_all_metric_svgs(metric_values, self.get_all_filter_keys(), self.logger)
            has_phash = any('phash' in f for f in all_frames) if all_frames else False
            updates = {c['all_frames_data_state']: all_frames, c['per_metric_values_state']: metric_values,
                       c['results_group']: gr.update(visible=True), c['export_group']: gr.update(visible=True)}
            if c['metric_accs'].get('dedup'):
                updates[c['metric_accs']['dedup']] = gr.update(visible=has_phash)
            preferred_open = next((candidate for candidate in ['quality_score', 'sharpness', 'edge_strength'] if candidate in metric_values), None)
            for k in self.get_all_filter_keys():
                acc = c['metric_accs'].get(k)
                plot_comp = c['metric_plots'].get(k)
                has_data = k in metric_values and metric_values.get(k)
                if acc:
                    updates[acc] = gr.update(visible=has_data, open=(k == preferred_open))
                if plot_comp and has_data:
                    updates[plot_comp] = gr.update(value=svgs.get(k, ""))
            slider_values = {key: c['metric_sliders'][key].value for key in slider_keys}
            filter_event = FilterEvent(all_frames_data=all_frames, per_metric_values=metric_values, output_dir=output_dir, gallery_view="Kept Frames", show_overlay=self.config.gradio_defaults.show_mask_overlay, overlay_alpha=self.config.gradio_defaults.overlay_alpha, require_face_match=c['require_face_match_input'].value, dedup_thresh=c['dedup_thresh_input'].value, slider_values=slider_values)
            filter_updates = on_filters_changed(filter_event, self.thumbnail_manager, self.config, self.logger)
            updates.update({c['filter_status_text']: filter_updates['filter_status_text'], c['results_gallery']: filter_updates['results_gallery']})
            return [updates.get(comp, gr.update()) for comp in load_outputs]

        c['filtering_tab'].select(load_and_trigger_update,
                                [c['analysis_metadata_path_state'],
                                 c['analysis_output_dir_state']], load_outputs)
        export_inputs = [c['all_frames_data_state'], c['analysis_output_dir_state'], c['extracted_video_path_state'], c['enable_crop_input'],
                         c['crop_ar_input'], c['crop_padding_input'], c['require_face_match_input'], c['dedup_thresh_input']] + slider_comps
        c['export_button'].click(self.export_kept_frames_wrapper, export_inputs, c['unified_log'])
        reset_outputs_comps = (slider_comps + [c['dedup_thresh_input'], c['require_face_match_input'], c['filter_status_text'], c['results_gallery']] +
                               [c['metric_accs'][k] for k in sorted(c['metric_accs'].keys())])
        c['reset_filters_button'].click(self.on_reset_filters, [c['all_frames_data_state'], c['per_metric_values_state'], c['analysis_output_dir_state']], reset_outputs_comps)

        auto_threshold_checkboxes = [c['metric_auto_threshold_cbs'][k] for k in sorted(c['metric_auto_threshold_cbs'].keys())]
        auto_set_inputs = [c['per_metric_values_state'], c['auto_pctl_input']] + auto_threshold_checkboxes

        c['apply_auto_button'].click(
            self.on_auto_set_thresholds,
            auto_set_inputs,
            [c['metric_sliders'][k] for k in slider_keys]
        ).then(
            self.on_filters_changed_wrapper,
            fast_filter_inputs,
            fast_filter_outputs
        )

        all_accordions = list(c['metric_accs'].values())
        c['expand_all_metrics_button'].click(lambda: {acc: gr.update(open=True) for acc in all_accordions}, [], all_accordions)
        c['collapse_all_metrics_button'].click(lambda: {acc: gr.update(open=False) for acc in all_accordions}, [], all_accordions)

    def on_filters_changed_wrapper(self, all_frames_data, per_metric_values, output_dir, gallery_view, show_overlay, overlay_alpha, require_face_match, dedup_thresh, *slider_values):
        result = on_filters_changed(FilterEvent(all_frames_data, per_metric_values, output_dir, gallery_view, show_overlay, overlay_alpha,
                                                require_face_match, dedup_thresh, {k: v for k, v in zip(sorted(self.components['metric_sliders'].keys()), slider_values)}),
                                    self.thumbnail_manager, self.config)
        return result['filter_status_text'], result['results_gallery']

    def on_reset_filters(self, all_frames_data, per_metric_values, output_dir):
        c = self.components
        slider_keys = sorted(c['metric_sliders'].keys())
        acc_keys = sorted(c['metric_accs'].keys())
        slider_default_values = []
        slider_updates = []
        for key in slider_keys:
            metric_key = re.sub(r'_(min|max)$', '', key)
            default_key = 'default_max' if key.endswith('_max') else 'default_min'
            f_def = getattr(self.config.filter_defaults, metric_key, {})
            default_val = f_def.get(default_key, 0)
            slider_updates.append(gr.update(value=default_val))
            slider_default_values.append(default_val)
        face_match_default = self.config.ui_defaults.require_face_match
        dedup_default = self.config.filter_defaults.dedup_thresh['default']
        dedup_update = gr.update(value=dedup_default)
        face_match_update = gr.update(value=face_match_default)
        if all_frames_data:
            slider_defaults_dict = {key: val for key, val in zip(slider_keys, slider_default_values)}
            filter_event = FilterEvent(
                all_frames_data, per_metric_values, output_dir, "Kept Frames",
                self.config.gradio_defaults.show_mask_overlay, self.config.gradio_defaults.overlay_alpha,
                face_match_default, dedup_default, slider_defaults_dict
            )
            filter_updates = on_filters_changed(filter_event, self.thumbnail_manager, self.config)
            status_update = filter_updates['filter_status_text']
            gallery_update = filter_updates['results_gallery']
        else:
            status_update = "Load an analysis to begin."
            gallery_update = gr.update(value=[])
        acc_updates = []
        for key in acc_keys:
            if all_frames_data:
                is_dedup = key == 'dedup'
                if is_dedup:
                    visible = any('phash' in f for f in all_frames_data)
                    acc_updates.append(gr.update(visible=visible))
                else:
                    visible = key in per_metric_values
                    preferred_open = next((candidate for candidate in ['quality_score', 'sharpness'] if candidate in per_metric_values), None)
                    acc_updates.append(gr.update(visible=visible, open=(key == preferred_open)))
            else:
                acc_updates.append(gr.update(visible=False))
        return tuple(slider_updates + [dedup_update, face_match_update, status_update, gallery_update] + acc_updates)

    def on_auto_set_thresholds(self, per_metric_values, p, *checkbox_values):
        slider_keys = sorted(self.components['metric_sliders'].keys())
        auto_threshold_cbs_keys = sorted(self.components['metric_auto_threshold_cbs'].keys())
        selected_metrics = [metric_name for metric_name, is_selected in zip(auto_threshold_cbs_keys, checkbox_values) if is_selected]
        updates = auto_set_thresholds(per_metric_values, p, slider_keys, selected_metrics)
        return [updates.get(f'slider_{key}', gr.update()) for key in slider_keys]

    def export_kept_frames_wrapper(self, all_frames_data, output_dir, video_path, enable_crop, crop_ars, crop_padding, require_face_match, dedup_thresh, *slider_values):
        filter_args = {k: v for k, v in zip(sorted(self.components['metric_sliders'].keys()), slider_values)}
        filter_args.update({"require_face_match": require_face_match, "dedup_thresh": dedup_thresh})
        return self.export_kept_frames(ExportEvent(all_frames_data, output_dir, video_path, enable_crop, crop_ars, crop_padding, filter_args))

    def export_kept_frames(self, event: ExportEvent):
        if not event.all_frames_data: return "No metadata to export."
        if not event.video_path or not Path(event.video_path).exists(): return "[ERROR] Original video path is required for export."
        try:
            filters = event.filter_args.copy()
            filters.update({"face_sim_enabled": any("face_sim" in f for f in event.all_frames_data),
                            "mask_area_enabled": any("mask_area_pct" in f for f in event.all_frames_data),
                            "enable_dedup": any('phash' in f for f in event.all_frames_data)})
            kept, _, _, _ = apply_all_filters_vectorized(event.all_frames_data, filters, self.config)
            if not kept: return "No frames kept after filtering. Nothing to export."
            out_root = Path(event.output_dir)
            if not (frame_map_path := out_root / "frame_map.json").exists(): return "[ERROR] frame_map.json not found. Cannot export."
            with frame_map_path.open('r', encoding='utf-8') as f: frame_map_list = json.load(f)

            # Determine analysis ext from any kept filename
            sample_name = next((f['filename'] for f in kept if 'filename' in f), None)
            analyzed_ext = Path(sample_name).suffix if sample_name else '.webp'

            # Build map using analyzed_ext, not hardcoded .png
            fn_to_orig_map = {f"frame_{i+1:06d}{analyzed_ext}": orig
            for i, orig in enumerate(sorted(frame_map_list))}
            frames_to_extract = sorted([fn_to_orig_map.get(f['filename']) for f in kept if f.get('filename') in fn_to_orig_map])
            frames_to_extract = [n for n in frames_to_extract if n is not None]

            if not frames_to_extract: return "No frames to extract."
            select_filter = f"select='{'+'.join([f'eq(n,{fn})' for fn in frames_to_extract])}'"
            export_dir = out_root.parent / f"{out_root.name}_exported_{datetime.now().strftime('%Y%m%d_%H%M%S')}"
            export_dir.mkdir(exist_ok=True, parents=True)
            cmd = ['ffmpeg', '-y', '-i', str(event.video_path), '-vf', select_filter, '-vsync', 'vfr', str(export_dir / "frame_%06d.png")]
            self.logger.info("Starting final export extraction...", extra={'command': ' '.join(cmd)})
            subprocess.run(cmd, check=True, capture_output=True, text=True)

            # Rename the sequentially numbered files to match their original analysis filenames.
            self.logger.info("Renaming extracted frames to match original filenames...")
            orig_to_filename_map = {v: k for k, v in fn_to_orig_map.items()}
            
            # Build rename plan
            plan = []
            for i, orig_frame_num in enumerate(frames_to_extract):
                sequential_filename = f"frame_{i+1:06d}.png"
                target_filename = orig_to_filename_map.get(orig_frame_num)
                if not target_filename:
                    continue
                
                src = export_dir / sequential_filename
                dst = export_dir / target_filename
                if src == dst:
                    continue
                plan.append((src, dst))

            # Phase 1: move all sources to unique temps
            temp_map = {}
            for i, (src, _) in enumerate(plan):
                if not src.exists():
                    continue
                tmp = export_dir / f"__tmp_{i:06d}__{src.name}"
                # Ensure no accidental collision with prior tmp
                j = i
                while tmp.exists():
                    j += 1
                    tmp = export_dir / f"__tmp_{j:06d}__{src.name}"
                try:
                    src.rename(tmp)
                    temp_map[src] = tmp
                except FileNotFoundError:
                    self.logger.warning(f"Could not find {src.name} to rename to temporary file.", extra={'target': tmp.name})


            # Phase 2: move temps to final destinations
            for src, dst in plan:
                tmp = temp_map.get(src)
                if tmp is None or not tmp.exists():
                    continue
                
                # If dst somehow exists (e.g., external file), pick a fresh suffix or remove it per your policy
                if dst.exists():
                    # choose one: raise, delete, or re-suffix; here we re-suffix deterministically
                    stem, ext = dst.stem, dst.suffix
                    k, alt = 1, export_dir / f"{stem} (1){ext}"
                    while alt.exists():
                        k += 1
                        alt = export_dir / f"{stem} ({k}){ext}"
                    dst = alt
                try:
                    tmp.rename(dst)
                except FileNotFoundError:
                    self.logger.warning(f"Could not find temporary file {tmp.name} to rename to final destination.", extra={'target': dst.name})
            if event.enable_crop:
                self.logger.info("Starting crop export...")
                crop_dir = export_dir / "cropped"
                crop_dir.mkdir(exist_ok=True)
                try:
                    aspect_ratios = [
                        (ar_str.replace(':', 'x'), float(ar_str.split(':')[0]) / float(ar_str.split(':')[1]))
                        for ar_str in event.crop_ars.split(',') if ':' in ar_str
                    ]
                except (ValueError, ZeroDivisionError):
                    return "Invalid aspect ratio format. Use 'width:height,width:height' e.g. '16:9,1:1'."

                masks_root, num_cropped = out_root / "masks", 0
                for frame_meta in kept:
                    if self.cancel_event.is_set(): break
                    try:
                        if not (full_frame_path := export_dir / frame_meta['filename']).exists(): continue
                        mask_name = frame_meta.get('mask_path', '')
                        if not mask_name or not (mask_path := masks_root / mask_name).exists(): continue

                        frame_img = cv2.imread(str(full_frame_path))
                        mask_img = cv2.imread(str(mask_path), cv2.IMREAD_GRAYSCALE)

                        if frame_img is None or mask_img is None: continue

                        contours, _ = cv2.findContours(mask_img, cv2.RETR_EXTERNAL, cv2.CHAIN_APPROX_SIMPLE)
                        if not contours: continue

                        x_b, y_b, w_b, h_b = cv2.boundingRect(np.concatenate(contours))
                        if w_b == 0 or h_b == 0: continue

                        frame_h, frame_w = frame_img.shape[:2]

                        padding_factor = 1.0 + (event.crop_padding / 100.0)
                        
                        feasible_candidates = []
                        for ar_str, r in aspect_ratios:
                            # Determine the smallest crop that contains the subject box at the target AR
                            if w_b / h_b > r:
                                w_c, h_c = w_b, w_b / r
                            else:
                                h_c, w_c = h_b, h_b * r

                            # Apply padding
                            w_padded, h_padded = w_c * padding_factor, h_c * padding_factor

                            # Clamp dimensions to frame boundaries, preserving AR
                            scale = 1.0
                            if w_padded > frame_w:
                                scale = min(scale, frame_w / w_padded)
                            if h_padded > frame_h:
                                scale = min(scale, frame_h / h_padded)
                            
                            w_final, h_final = w_padded * scale, h_padded * scale

                            # Ensure the final crop is still large enough to contain the subject
                            if w_final < w_b or h_final < h_b:
                                # This can happen if padding is negative or scale-down is too aggressive.
                                # As a fallback, ensure subject is contained, which may break padding.
                                if w_final < w_b:
                                    w_final = w_b
                                    h_final = w_final / r
                                if h_final < h_b:
                                    h_final = h_b
                                    w_final = h_final * r
                                # Re-clamp to frame boundaries after this adjustment
                                if w_final > frame_w:
                                    w_final = frame_w
                                    h_final = w_final / r
                                if h_final > frame_h:
                                    h_final = frame_h
                                    w_final = h_final * r
                            
                            # Position the crop to center the subject, then clamp to frame edges
                            center_x_b, center_y_b = x_b + w_b / 2, y_b + h_b / 2
                            x1 = center_x_b - w_final / 2
                            y1 = center_y_b - h_final / 2

                            x1 = max(0, min(x1, frame_w - w_final))
                            y1 = max(0, min(y1, frame_h - h_final))

                            # Final check to ensure subject is contained after all adjustments
                            if (x1 > x_b or y1 > y_b or x1 + w_final < x_b + w_b or y1 + h_final < y_b + h_b):
                                continue # This AR is not feasible with the given constraints

                            feasible_candidates.append({
                                "ar_str": ar_str,
                                "x1": x1, "y1": y1,
                                "w_r": w_final, "h_r": h_final,
                                "area": w_final * h_final,
                            })

                        if not feasible_candidates:
                            # Fallback to native subject box if no AR is feasible
                            cropped_img = frame_img[y_b:y_b+h_b, x_b:x_b+w_b]
                            if cropped_img.size > 0:
                                cv2.imwrite(str(crop_dir / f"{Path(frame_meta['filename']).stem}_crop_native.png"), cropped_img)
                                num_cropped += 1
                            continue

                        # Select the best candidate (smallest area that contains the subject)
                        subject_ar = w_b / h_b if h_b > 0 else 1
                        def sort_key(c):
                            r = c['w_r'] / c['h_r'] if c['h_r'] > 0 else 1
                            ar_diff = abs(r - subject_ar)
                            return (c['area'], ar_diff)

                        best_candidate = min(feasible_candidates, key=sort_key)
                        
                        x1, y1 = int(best_candidate['x1']), int(best_candidate['y1'])
                        w_r, h_r = int(best_candidate['w_r']), int(best_candidate['h_r'])

                        cropped_img = frame_img[y1:y1+h_r, x1:x1+w_r]
                        if cropped_img.size > 0:
                            cv2.imwrite(str(crop_dir / f"{Path(frame_meta['filename']).stem}_crop_{best_candidate['ar_str']}.png"), cropped_img)
                            num_cropped += 1

                    except Exception as e:
                        self.logger.error(f"Failed to crop frame {frame_meta['filename']}", exc_info=True)
                self.logger.info(f"Cropping complete. Saved {num_cropped} cropped images.")
            return f"Exported {len(frames_to_extract)} frames to {export_dir.name}."
        except subprocess.CalledProcessError as e:
            self.logger.error("FFmpeg export failed", exc_info=True, extra={'stderr': e.stderr})
            return "Error during export: FFmpeg failed. Check logs."
        except Exception as e:
            self.logger.error("Error during export process", exc_info=True)
            return f"Error during export: {e}"

# --- COMPOSITION & MAIN ---

class CompositionRoot:
    def __init__(self):
        self.config = Config(config_path="config.json")
        self.logger = AppLogger(config=self.config)
        self.thumbnail_manager = ThumbnailManager(self.logger, self.config)
        self.progress_queue = Queue()
        self.cancel_event = threading.Event()
        self.logger.set_progress_queue(self.progress_queue)
        self._app_ui = None

    def get_app_ui(self):
        if self._app_ui is None:
            self._app_ui = EnhancedAppUI(config=self.config, logger=self.logger, progress_queue=self.progress_queue,
                                         cancel_event=self.cancel_event, thumbnail_manager=self.get_thumbnail_manager())
        return self._app_ui

    def get_config(self): return self.config
    def get_logger(self): return self.logger
    def get_thumbnail_manager(self): return self.thumbnail_manager
    def cleanup(self):
        if hasattr(self.thumbnail_manager, 'cleanup'): self.thumbnail_manager.cleanup()
        self.cancel_event.set()


def main():
    try:
        composition = CompositionRoot()
        demo = composition.get_app_ui().build_ui()
        print("Frame Extractor & Analyzer v2.0\nStarting application...")
        demo.launch()
    except KeyboardInterrupt:
        print("\nApplication stopped by user")
    except Exception as e:
        print(f"Error starting application: {e}")
        sys.exit(1)
    finally:
        if 'composition' in locals(): composition.cleanup()

if __name__ == "__main__":
    main()<|MERGE_RESOLUTION|>--- conflicted
+++ resolved
@@ -3858,11 +3858,8 @@
                         self._create_component('scene_mask_area_min_input', 'slider', {'label': "Min Best Frame Mask Area %", 'minimum': 0.0, 'maximum': 100.0, 'value': self.config.min_mask_area_pct, 'step': 0.1})
                         self._create_component('scene_face_sim_min_input', 'slider', {'label': "Min Best Frame Face Sim", 'minimum': 0.0, 'maximum': 1.0, 'value': 0.0, 'step': 0.05, 'visible': False})
                         self._create_component('scene_confidence_min_input', 'slider', {'label': "Min Best Frame Confidence", 'minimum': 0.0, 'maximum': 1.0, 'value': 0.0, 'step': 0.05})
-<<<<<<< HEAD
-=======
-
-
->>>>>>> 8c8f38ef
+
+
                 with gr.Accordion("Scene Gallery", open=True):
                     self._create_component(
                         'scene_gallery_view_toggle',
