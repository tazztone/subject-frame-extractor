--- conflicted
+++ resolved
@@ -2093,7 +2093,6 @@
         )
         self.mask_propagator = MaskPropagator(params, self.dam_tracker, cancel_event, progress_queue, config=self.config, logger=self.logger)
 
-<<<<<<< HEAD
     def _initialize_models(self):
         # Conditionally initialize models based on the analysis parameters.
         # This prevents loading large models into memory if they are not needed for the selected workflow.
@@ -2102,9 +2101,6 @@
             self._init_grounder()
         if self.params.enable_subject_mask:
             self._initialize_tracker()
-=======
-    def _initialize_models(self): pass
->>>>>>> d307b5ab
     def _init_grounder(self):
         if self._gdino is not None: return True
         retry_params = (self.config.retry.max_attempts, tuple(self.config.retry.backoff_seconds))
