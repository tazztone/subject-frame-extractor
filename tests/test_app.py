import pytest
import sys
import unittest
from unittest.mock import MagicMock, patch, mock_open
from pathlib import Path
import os
import json
import time
import numpy as np
import gradio as gr
import cv2
import datetime
import cv2
import datetime

# Mock heavy dependencies before they are imported by the app
mock_torch = MagicMock(name='torch')
mock_torch.__version__ = "2.0.0"
mock_torch.hub = MagicMock(name='torch.hub')
mock_torch.cuda = MagicMock(name='torch.cuda')
mock_torch.cuda.is_available.return_value = False

mock_torchvision = MagicMock(name='torchvision')
mock_torchvision.ops = MagicMock(name='torchvision.ops')
mock_torchvision.transforms = MagicMock(name='torchvision.transforms')
mock_torchvision.transforms.functional = MagicMock(name='torchvision.transforms.functional')

mock_insightface = MagicMock(name='insightface')
mock_insightface.app = MagicMock(name='insightface.app')

mock_imagehash = MagicMock()
mock_psutil = MagicMock(name='psutil')
mock_psutil.cpu_percent.return_value = 50.0
mock_psutil.virtual_memory.return_value = MagicMock(percent=50.0, available=1024*1024*1024)
mock_psutil.disk_usage.return_value = MagicMock(percent=50.0)
mock_process = mock_psutil.Process.return_value
mock_process.memory_info.return_value.rss = 100 * 1024 * 1024
mock_process.cpu_percent.return_value = 10.0


modules_to_mock = {
    'torch': mock_torch,
    'torch.hub': mock_torch.hub,
    'torchvision': mock_torchvision,
    'torchvision.ops': mock_torchvision.ops,
    'torchvision.transforms': mock_torchvision.transforms,
    'torchvision.transforms.functional': mock_torchvision.transforms.functional,
    # 'cv2': MagicMock(name='cv2'), # cv2 is now used in tests, so we don't mock it globally
    'insightface': mock_insightface,
    'insightface.app': mock_insightface.app,
    'onnxruntime': MagicMock(name='onnxruntime'),
    'grounding_dino': MagicMock(name='grounding_dino'),
    'grounding_dino.groundingdino': MagicMock(),
    'grounding_dino.groundingdino.util': MagicMock(),
    'grounding_dino.groundingdino.util.inference': MagicMock(),
    'DAM4SAM': MagicMock(name='DAM4SAM'),
    'DAM4SAM.dam4sam_tracker': MagicMock(name='DAM4SAM.dam4sam_tracker'),
    'ultralytics': MagicMock(name='ultralytics'),
    'GPUtil': MagicMock(getGPUs=lambda: [MagicMock(memoryUtil=0.5)]),
    'imagehash': mock_imagehash,
    'psutil': mock_psutil,
    'matplotlib': MagicMock(),
    'matplotlib.pyplot': MagicMock(),
    'scenedetect': MagicMock(),
    'yt_dlp': MagicMock(),
    'mediapipe': MagicMock(),
    'mediapipe.tasks': MagicMock(),
    'mediapipe.tasks.python': MagicMock(),
    'mediapipe.tasks.python.vision': MagicMock(),
}

patch.dict(sys.modules, modules_to_mock).start()

# Now import the monolithic app
import app

# --- Mocks for Tests ---

@pytest.fixture
def test_config():
    """Provides a clean, default Config object for each test."""
    # We patch `_create_dirs` to avoid creating directories during tests
    with patch('app.Config._create_dirs'):
        yield app.Config(config_path=None)

@pytest.fixture
def sample_frames_data():
    return [
        {'filename': 'frame_01.png', 'phash': 'a'*16, 'metrics': {'sharpness_score': 50, 'contrast_score': 50}, 'face_sim': 0.8, 'mask_area_pct': 20},
        {'filename': 'frame_02.png', 'phash': 'a'*16, 'metrics': {'sharpness_score': 50, 'contrast_score': 50}, 'face_sim': 0.8, 'mask_area_pct': 20},
        {'filename': 'frame_03.png', 'phash': 'b'*16, 'metrics': {'sharpness_score': 5, 'contrast_score': 50}, 'face_sim': 0.8, 'mask_area_pct': 20},
        {'filename': 'frame_04.png', 'phash': 'c'*16, 'metrics': {'sharpness_score': 50, 'contrast_score': 50}, 'face_sim': 0.2, 'mask_area_pct': 20},
        {'filename': 'frame_05.png', 'phash': 'd'*16, 'metrics': {'sharpness_score': 50, 'contrast_score': 50}, 'face_sim': 0.8, 'mask_area_pct': 2},
        {'filename': 'frame_06.png', 'phash': 'e'*16, 'metrics': {'sharpness_score': 50, 'contrast_score': 50}, 'mask_area_pct': 20},
    ]

@pytest.fixture
def sample_scenes():
    # Add start_frame and end_frame to match the Scene dataclass structure
    return [
        {'shot_id': 1, 'start_frame': 0, 'end_frame': 100, 'status': 'pending', 'seed_result': {'details': {'mask_area_pct': 50}}, 'seed_metrics': {'best_face_sim': 0.9, 'score': 0.95}},
        {'shot_id': 2, 'start_frame': 101, 'end_frame': 200, 'status': 'pending', 'seed_result': {'details': {'mask_area_pct': 5}}, 'seed_metrics': {'best_face_sim': 0.8, 'score': 0.9}},
        {'shot_id': 3, 'start_frame': 201, 'end_frame': 300, 'status': 'pending', 'seed_result': {'details': {'mask_area_pct': 60}}, 'seed_metrics': {'best_face_sim': 0.4, 'score': 0.8}},
        {'shot_id': 4, 'start_frame': 301, 'end_frame': 400, 'status': 'pending', 'seed_result': {'details': {'mask_area_pct': 70}}, 'seed_metrics': {'score': 0.7}},
    ]

# --- Test Classes ---

class TestUtils:
    @pytest.mark.parametrize("value, to_type, expected", [
        ("True", bool, True),
        ("false", bool, False),
        ("1", bool, True),
        ("0", bool, False),
        ("yes", bool, True),
        ("no", bool, False),
        (True, bool, True),
        (False, bool, False),
        ("123", int, 123),
        (123, int, 123),
        ("123.45", float, 123.45),
        (123.45, float, 123.45),
        ("string", str, "string"),
    ])
    def test_coerce(self, value, to_type, expected):
        assert app._coerce(value, to_type) == expected

    def test_coerce_invalid_raises(self):
        with pytest.raises(ValueError):
            app._coerce("not-a-number", int)
        with pytest.raises(ValueError):
            app._coerce("not-a-float", float)

class TestConfig:
    def test_default_config_loading(self, test_config):
        """Verify that the Config class correctly loads default values."""
        assert test_config.paths.logs == "logs"
        assert test_config.quality_weights.sharpness == 25
        assert not test_config.ui_defaults.disable_parallel

    @patch('builtins.open', new_callable=mock_open, read_data='{"paths": {"logs": "custom_logs"}, "quality_weights": {"sharpness": 50}}')
    @patch('pathlib.Path.exists', return_value=True)
    def test_file_override(self, mock_exists, mock_file, test_config):
        """Verify that a config file overrides defaults."""
        with patch('app.Config._create_dirs'):
            config = app.Config(config_path="dummy_path.json")
            assert config.paths.logs == "custom_logs"
            assert config.quality_weights.sharpness == 50
            # Check that a non-overridden value remains default
            assert config.quality_weights.contrast == 15

    @patch.dict(os.environ, {"APP_PATHS_LOGS": "env_logs", "APP_QUALITY_WEIGHTS_SHARPNESS": "75"})
    def test_env_var_override(self, test_config):
        """Verify that environment variables override defaults and file configs."""
        with patch('app.Config._create_dirs'):
            config = app.Config(config_path=None) # Ensure no file is loaded
            assert config.paths.logs == "env_logs"
            assert config.quality_weights.sharpness == 75
            assert isinstance(config.quality_weights.sharpness, int) # Type coercion
            assert config.quality_weights.contrast == 15 # Default value

    @patch('builtins.open', new_callable=mock_open, read_data="paths:\n  logs: 'file_logs'")
    @patch('pathlib.Path.exists', return_value=True)
    @patch.dict(os.environ, {"APP_PATHS_LOGS": "env_logs"})
    def test_precedence_env_over_file(self, mock_exists, mock_file, test_config):
        """Verify that environment variables have precedence over config files."""
        with patch('app.Config._create_dirs'):
            config = app.Config(config_path="dummy_path.yml")
            assert config.paths.logs == "env_logs"

class TestAppLogger:
    def test_app_logger_instantiation(self, test_config):
        """Tests that the logger can be instantiated with a valid config."""
        try:
            # The logger now requires a config object
            app.AppLogger(config=test_config, log_to_console=False, log_to_file=False)
        except Exception as e:
            pytest.fail(f"Logger instantiation with a config object failed: {e}")

    def test_operation_context_timing(self, test_config):
        logger = app.AppLogger(config=test_config, log_to_console=False, log_to_file=False)
        logger.logger.log = MagicMock()
        with patch('builtins.open', mock_open()):
            with logger.operation("test_operation", "test_component"):
                time.sleep(0.01)
            # Check that start and done messages were logged
            assert logger.logger.log.call_count == 2

class TestFilterLogic:
    def test_apply_all_filters_no_filters(self, sample_frames_data, test_config):
        kept, rejected, _, _ = app.apply_all_filters_vectorized(sample_frames_data, {}, test_config)
        assert len(kept) == len(sample_frames_data)

    def test_auto_set_thresholds(self):
        per_metric_values = {'sharpness': list(range(10, 101, 10)), 'contrast': [1, 2, 3, 4, 5]}
        slider_keys = ['sharpness_min', 'sharpness_max', 'contrast_min']
        selected_metrics = list(per_metric_values.keys())
        updates = app.auto_set_thresholds(per_metric_values, 75, slider_keys, selected_metrics)
        assert updates['slider_sharpness_min']['value'] == 77.5
        assert updates['slider_contrast_min']['value'] == 4.0

    def test_apply_all_filters_with_face_and_mask(self, sample_frames_data, test_config):
        """Verify filtering by face similarity and mask area."""
        filters = {
            "face_sim_enabled": True,
            "face_sim_min": 0.5,
            "mask_area_enabled": True,
            "mask_area_pct_min": 10.0,
        }
        kept, rejected, _, _ = app.apply_all_filters_vectorized(sample_frames_data, filters, test_config)

        kept_filenames = {f['filename'] for f in kept}
        rejected_filenames = {f['filename'] for f in rejected}

        assert 'frame_01.png' in kept_filenames
        assert 'frame_04.png' in rejected_filenames # face_sim too low
        assert 'frame_05.png' in rejected_filenames # mask_area_pct too low

    @patch('app._update_gallery')
    def test_on_filters_changed(self, mock_update_gallery, sample_frames_data, test_config):
        """Verify that on_filters_changed correctly calls the gallery update function."""
        mock_update_gallery.return_value = ("Status", gr.update(value=[]))
        slider_values = {'sharpness_min': 10.0}
        event = app.FilterEvent(
            all_frames_data=sample_frames_data,
            per_metric_values={'face_sim': [0.8], 'mask_area_pct': [20.0]},
            output_dir="/fake/dir",
            gallery_view="Kept Frames",
            show_overlay=True,
            overlay_alpha=0.5,
            require_face_match=False,
            dedup_thresh=-1,
            slider_values=slider_values
        )

        result = app.on_filters_changed(event, MagicMock(), test_config)

        mock_update_gallery.assert_called_once()
        assert "filter_status_text" in result
        assert "results_gallery" in result

    @patch('app.on_filters_changed')
    def test_reset_filters(self, mock_on_filters_changed, sample_frames_data, test_config):
        """Verify that resetting filters restores default values and updates the UI."""
        mock_on_filters_changed.return_value = {"filter_status_text": "Reset", "results_gallery": []}

        # Mock the UI components that on_reset_filters interacts with
        mock_ui = MagicMock(spec=app.EnhancedAppUI)
        mock_ui.config = test_config
        mock_ui.thumbnail_manager = MagicMock()
        mock_ui.components = {
            'metric_sliders': {
                'sharpness_min': MagicMock(),
                'sharpness_max': MagicMock(),
            },
            'metric_accs': {
                'sharpness': MagicMock()
            },
            'dedup_thresh_input': MagicMock(),
            'require_face_match_input': MagicMock(),
            'filter_status_text': MagicMock(),
            'results_gallery': MagicMock(),
        }

        # The method is now part of the class, so we call it from an instance
        result_tuple = app.EnhancedAppUI.on_reset_filters(
            mock_ui,
            all_frames_data=sample_frames_data,
            per_metric_values={'sharpness': [1,2,3]}, # Provide some metric values to avoid early exit
            output_dir="/fake/dir"
        )

        # The result is a tuple of gradio updates, so we need to check the values within them
        slider_updates = result_tuple[0:2]
        dedup_update, face_match_update, status_update, gallery_update, acc_update = result_tuple[2:]

        assert slider_updates[0]['value'] == test_config.filter_defaults.sharpness['default_max']
        assert slider_updates[1]['value'] == test_config.filter_defaults.sharpness['default_min']
        assert face_match_update['value'] == test_config.ui_defaults.require_face_match

        # Verify that the on_filters_changed function was called as part of the reset logic
        mock_on_filters_changed.assert_called_once()


class TestQuality:
    def test_compute_entropy(self):
        # A uniform distribution histogram should have max entropy (8.0)
        # We normalize it in the function, so it should be close to 1.0
        hist = np.ones(256, dtype=np.uint64)
        assert np.isclose(app.compute_entropy(hist, 8.0), 1.0)

    def test_quality_metrics_small_mask_fallback(self, test_config):
        # Create a deterministic checkerboard pattern to guarantee non-zero sharpness
        c100 = np.zeros((100, 100), dtype=np.uint8)
        c100[::2, ::2] = 255; c100[1::2, 1::2] = 255
        image_data = np.stack([c100]*3, axis=-1)
        frame = app.Frame(image_data=image_data, frame_number=1)

        c50 = np.zeros((50, 50), dtype=np.uint8)
        c50[::2, ::2] = 255; c50[1::2, 1::2] = 255
        thumb_image_rgb = np.stack([c50]*3, axis=-1)
        small_mask = np.zeros((50, 50), dtype=np.uint8)
        small_mask[25, 25] = 255 # Mask is too small (1 pixel)

        mock_quality_config = app.QualityConfig(
            sharpness_base_scale=1.0,
            edge_strength_base_scale=1.0,
            enable_niqe=False
        )
        mock_logger = MagicMock()

        # This should not raise an exception, but fallback to full-frame analysis
        try:
            frame.calculate_quality_metrics(
                thumb_image_rgb, mock_quality_config, mock_logger,
                mask=small_mask, main_config=test_config
            )
        except ValueError:
            pytest.fail("calculate_quality_metrics raised ValueError on small mask, but should have fallen back.")

        # Ensure metrics were still calculated (not all zero)
        assert frame.metrics.sharpness_score != 0.0
        assert frame.metrics.quality_score != 0.0

class TestSceneLogic:
    def test_get_scene_status_text(self):
        assert app.get_scene_status_text([])[0] == "No scenes loaded."
        assert app.get_scene_status_text([{'status': 'included'}, {'status': 'excluded'}])[0] == "1/2 scenes included for propagation."

    @patch('app.save_scene_seeds')
    def test_toggle_scene_status(self, mock_save, sample_scenes):
        scenes, _, _, _ = app.toggle_scene_status(sample_scenes, 2, 'included', '/fake/dir', MagicMock())
        assert scenes[1]['status'] == 'included'
        mock_save.assert_called_once()

    @patch('app.save_scene_seeds')
    def test_apply_bulk_scene_filters(self, mock_save, sample_scenes, test_config, tmp_path):
        """Verify that bulk filters correctly include/exclude scenes."""
        # Create a dummy preview file for the scene_thumb function to find
        (tmp_path / "previews").mkdir()
        for scene in sample_scenes:
            scene['preview_path'] = str(tmp_path / "previews" / f"scene_{scene['shot_id']}.jpg")
            with open(scene['preview_path'], 'w') as f:
                f.write('') # Create an empty file

        ui = app.EnhancedAppUI(config=test_config, logger=MagicMock(), progress_queue=MagicMock(), cancel_event=MagicMock(), thumbnail_manager=MagicMock())
        scenes, _, _, _, _ = ui.on_apply_bulk_scene_filters_extended(
            scenes=sample_scenes,
            min_mask_area=10.0,
            min_face_sim=0.5,
            min_confidence=0.85,
            enable_face_filter=True,
            output_folder=str(tmp_path),
            view="Kept"
        )

        status_map = {s['shot_id']: s['status'] for s in scenes}
        assert status_map[1] == 'included'
        assert status_map[2] == 'excluded' # Mask area too low
        assert status_map[3] == 'excluded' # Face sim too low
        assert status_map[4] == 'excluded' # Confidence too low
        mock_save.assert_called_once()

class TestUtils:
    def test_sanitize_filename(self, test_config):
        # The function now depends on a config object
        assert app.sanitize_filename("a/b\\c:d*e?f\"g<h>i|j.txt", config=test_config) == "a_b_c_d_e_f_g_h_i_j.txt"

    @patch('app.gc.collect')
    @patch('app.torch')
    def test_safe_resource_cleanup(self, mock_torch, mock_gc):
        mock_torch.cuda.is_available.return_value = True
        with app.safe_resource_cleanup(): pass
        mock_gc.assert_called_once()
        mock_torch.cuda.empty_cache.assert_called_once()

class TestVideo:
    @patch('app.VideoManager.get_video_info')
    @patch('app.run_ffmpeg_extraction')
    @patch('pathlib.Path.is_file', return_value=True)
    def test_extraction_pipeline_run(self, mock_is_file, mock_ffmpeg, mock_info, test_config):
        params = app.AnalysisParameters.from_ui(MagicMock(), test_config, source_path='/fake.mp4')
        logger = MagicMock()
        
        # Instantiate with all required arguments
        pipeline = app.EnhancedExtractionPipeline(
            config=test_config,
            logger=logger,
            params=params,
            progress_queue=MagicMock(),
            cancel_event=MagicMock()
        )
        pipeline.run()
        mock_ffmpeg.assert_called()

    @patch('app.is_image_folder', return_value=True)
    @patch('app.list_images')
    @patch('app.make_photo_thumbs')
    @patch('pathlib.Path.mkdir')
    @patch('app.io.open', new_callable=mock_open)
    def test_extraction_pipeline_image_folder(self, mock_io_open, mock_mkdir, mock_make_thumbs, mock_list_images, mock_is_folder, test_config):
        # Arrange
        mock_list_images.return_value = [Path('/fake/dir/img1.jpg')]
        params = app.AnalysisParameters.from_ui(MagicMock(), test_config, source_path='/fake/dir')
        logger = MagicMock()
        pipeline = app.EnhancedExtractionPipeline(
            config=test_config,
            logger=logger,
            params=params,
            progress_queue=MagicMock(),
            cancel_event=MagicMock()
        )

        # Act
        result = pipeline.run()

        # Assert
        mock_is_folder.assert_called_once_with(Path('/fake/dir'))
        mock_list_images.assert_called_once()
        mock_make_thumbs.assert_called_once()

        # Verify that run_config.json and scenes.json were written
        opened_files = {call_args.args[0] for call_args in mock_io_open.call_args_list}
        assert any('run_config.json' in str(p) for p in opened_files)
        assert any('scenes.json' in str(p) for p in opened_files)

        assert result['done']
        assert not result['video_path'] # No video path for image folders

class TestModels:
    def setup_method(self):
        self.logger = MagicMock()
    @patch('app.download_model')
    @patch('app.gdino_load_model')
    def test_get_grounding_dino_model_path_resolution(self, mock_gdino_load_model, mock_download):
        """
        Tests that get_grounding_dino_model correctly handles relative, absolute, and empty paths.
        """
        # Case 1: Relative path
        app._dino_model_cache = None
        relative_path = "Grounded-SAM-2/grounding_dino/groundingdino/config/GroundingDINO_SwinT_OGC.py"
        app.get_grounding_dino_model(
            gdino_config_path=relative_path,
            gdino_checkpoint_path="models/groundingdino_swint_ogc.pth",
            models_path="models",
            grounding_dino_url="http://fake.url/model.pth",
            user_agent="test-agent",
            retry_params=(3, (1, 2, 3)),
            device="cpu",
            logger=self.logger
        )
        mock_gdino_load_model.assert_called_once()
        passed_config_path = mock_gdino_load_model.call_args.kwargs['model_config_path']
        expected_path = app.project_root / relative_path
        assert Path(passed_config_path).is_absolute(), "Should resolve relative paths to absolute"
        assert Path(passed_config_path) == expected_path, "Should correctly join relative path with project root"

        # Case 2: Empty path (should use default from Config)
        mock_gdino_load_model.reset_mock()
        app._dino_model_cache = None
        app.get_grounding_dino_model(
            gdino_config_path="",  # Empty path
            gdino_checkpoint_path="models/groundingdino_swint_ogc.pth",
            models_path="models",
            grounding_dino_url="http://fake.url/model.pth",
            user_agent="test-agent",
            retry_params=(3, (1, 2, 3)),
            device="cpu",
            logger=self.logger
        )
        mock_gdino_load_model.assert_called_once()
        passed_config_path_default = mock_gdino_load_model.call_args.kwargs['model_config_path']
        expected_default_path = app.project_root / app.Config.Paths.grounding_dino_config
        assert Path(passed_config_path_default).is_absolute(), "Should use an absolute path for the default"
        assert Path(passed_config_path_default) == expected_default_path, "Should fall back to the default config path"

class TestVideoManager:
    @patch('app.ytdlp')
    def test_prepare_video_youtube(self, mock_ytdlp, test_config):
        """Verify YouTube download logic is triggered for YouTube URLs."""
        source_path = "https://www.youtube.com/watch?v=dQw4w9WgXcQ"
        video_manager = app.VideoManager(source_path, test_config)
        mock_yt_downloader = MagicMock()
        mock_ytdlp.YoutubeDL.return_value.__enter__.return_value = mock_yt_downloader
        mock_yt_downloader.extract_info.return_value = {}
        mock_yt_downloader.prepare_filename.return_value = "/fake/path/video.mp4"

        result = video_manager.prepare_video(MagicMock())

        mock_ytdlp.YoutubeDL.assert_called_once()
        mock_yt_downloader.extract_info.assert_called_once_with(source_path, download=True)
        assert result == "/fake/path/video.mp4"

    @patch('pathlib.Path.is_file', return_value=True)
    def test_prepare_video_local_file(self, mock_is_file, test_config):
        """Verify local file path is returned directly."""
        source_path = "/path/to/local/video.mp4"
        video_manager = app.VideoManager(source_path, test_config)

        result = video_manager.prepare_video(MagicMock())

        assert result == source_path

    @patch('pathlib.Path.is_file', return_value=False)
    def test_prepare_video_local_file_not_found(self, mock_is_file, test_config):
        """Verify FileNotFoundError is raised for non-existent local files."""
        source_path = "/path/to/nonexistent/video.mp4"
        video_manager = app.VideoManager(source_path, test_config)

        with pytest.raises(FileNotFoundError):
            video_manager.prepare_video(MagicMock())

    @patch('app.ytdlp')
    def test_prepare_video_youtube_download_failure(self, mock_ytdlp, test_config):
        """Verify that a download error from yt-dlp raises a RuntimeError."""
        source_path = "https://www.youtube.com/watch?v=dQw4w9WgXcQ"
        video_manager = app.VideoManager(source_path, test_config)

        mock_yt_downloader = MagicMock()
        mock_ytdlp.YoutubeDL.return_value.__enter__.return_value = mock_yt_downloader
        # Simulate a download error
        mock_ytdlp.utils.DownloadError = Exception # Mock the exception class
        mock_yt_downloader.extract_info.side_effect = mock_ytdlp.utils.DownloadError("Video unavailable")

        with pytest.raises(RuntimeError, match="Download failed"):
            video_manager.prepare_video(MagicMock())


class TestFrame:
    def test_calculate_quality_metrics_no_mask(self, test_config):
        """Verify quality metrics are calculated correctly without a mask."""
        # Create a simple gradient image for predictable metrics
        image_data = np.zeros((100, 100, 3), dtype=np.uint8)
        image_data[:, :, 0] = np.tile(np.arange(100), (100, 1))  # Gradient
        frame = app.Frame(image_data=image_data, frame_number=1)

        quality_config = app.QualityConfig(
            sharpness_base_scale=test_config.sharpness_base_scale,
            edge_strength_base_scale=test_config.edge_strength_base_scale,
            enable_niqe=False
        )

        frame.calculate_quality_metrics(image_data, quality_config, MagicMock(), main_config=test_config)

        # Check that metrics are calculated and have plausible values
        assert frame.metrics.sharpness_score > 0
        assert frame.metrics.contrast_score > 0
        assert 0 <= frame.metrics.brightness_score <= 100
        assert frame.error is None

    @patch('app.pyiqa')
    @patch('app.torch.tensor')
    def test_calculate_quality_metrics_with_niqe(self, mock_torch_tensor, mock_pyiqa, test_config):
        """Verify that NIQE score is calculated when enabled."""
        mock_niqe_metric = MagicMock()
        mock_niqe_metric.return_value = 5.0  # Mock NIQE score
        mock_torch_tensor.return_value = 5.0
        mock_pyiqa.create_metric.return_value = mock_niqe_metric

        image_data = np.random.randint(0, 255, (100, 100, 3), dtype=np.uint8)
        frame = app.Frame(image_data=image_data, frame_number=1)

        quality_config = app.QualityConfig(
            sharpness_base_scale=test_config.sharpness_base_scale,
            edge_strength_base_scale=test_config.edge_strength_base_scale,
            enable_niqe=True
        )

        frame.calculate_quality_metrics(image_data, quality_config, MagicMock(), niqe_metric=mock_niqe_metric, main_config=test_config)

        assert frame.metrics.niqe_score > 0
        mock_niqe_metric.assert_called_once()
        assert frame.error is None


class TestSeedSelector:
    @pytest.fixture
    def mock_seed_selector(self, test_config):
        """Provides a SeedSelector instance with mocked dependencies."""
        mock_face_analyzer = MagicMock()
        mock_person_detector = MagicMock()
        mock_gdino_model = MagicMock()
        mock_tracker = MagicMock()
        mock_logger = MagicMock()
        params = app.AnalysisParameters.from_ui(mock_logger, test_config)
        selector = app.SeedSelector(
            params=params,
            config=test_config,
            face_analyzer=mock_face_analyzer,
            reference_embedding=np.random.rand(512),
            person_detector=mock_person_detector,
            tracker=mock_tracker,
            gdino_model=mock_gdino_model,
            logger=mock_logger
        )
        # Attach mocks to the selector instance for easy access in tests
        selector.mock_face_analyzer = mock_face_analyzer
        selector.mock_person_detector = mock_person_detector
        selector.mock_gdino_model = mock_gdino_model
        return selector

    def test_select_seed_identity_first_success(self, mock_seed_selector):
        """Test 'Identity-First' when a matching face and body are found."""
        selector = mock_seed_selector
        selector.params.primary_seed_strategy = "👤 By Face"
        frame_rgb = np.zeros((200, 200, 3), dtype=np.uint8)

        with patch.object(selector, '_find_target_face', return_value=({'bbox': [50, 50, 70, 70]}, {'type': 'face_match'})) as mock_find_face, \
             patch.object(selector, '_get_yolo_boxes', return_value=[{'bbox': [40, 40, 100, 180], 'conf': 0.9, 'type': 'yolo'}]) as mock_get_yolo, \
             patch.object(selector, '_get_dino_boxes', return_value=([], {})) as mock_get_dino:

            box, details = selector.select_seed(frame_rgb)

            assert box is not None
            assert details['type'] == 'evidence_based_selection'
            mock_find_face.assert_called_once_with(frame_rgb)
            mock_get_yolo.assert_called_once()

    def test_select_seed_object_first_success(self, mock_seed_selector):
        """Test 'Object-First' when a DINO box is found."""
        selector = mock_seed_selector
        selector.params.primary_seed_strategy = "📝 By Text"
        selector.params.text_prompt = "a person"
        frame_rgb = np.zeros((200, 200, 3), dtype=np.uint8)

        dino_result = [{'bbox': [10, 10, 50, 50], 'conf': 0.9, 'label': 'person', 'type': 'dino'}]
        with patch.object(selector, '_get_dino_boxes', return_value=(dino_result, {'type': 'dino'})) as mock_get_dino, \
             patch.object(selector, '_get_yolo_boxes', return_value=[]) as mock_get_yolo:

            box, details = selector.select_seed(frame_rgb)

            assert box == [10, 10, 40, 40]  # xywh format
            assert details['type'] == 'dino'
            mock_get_dino.assert_called_once()

    @pytest.mark.parametrize("strategy, expected_box", [
        ("Largest Person", [0, 0, 180, 180]),  # The larger box
        ("Center-most Person", [80, 80, 40, 40]) # The center-most box
    ])
    def test_choose_person_by_strategy(self, mock_seed_selector, strategy, expected_box):
        """Test prominent person selection strategies."""
        selector = mock_seed_selector
        selector.params.primary_seed_strategy = "🧑‍🤝‍🧑 Find Prominent Person"
        selector.params.seed_strategy = strategy
        frame_rgb = np.zeros((200, 200, 3), dtype=np.uint8)

        yolo_boxes = [
            {'bbox': [0, 0, 180, 180], 'conf': 0.9, 'type': 'yolo'}, # Large, off-center
            {'bbox': [80, 80, 120, 120], 'conf': 0.8, 'type': 'yolo'}  # Smaller, center-most
        ]
        with patch.object(selector, '_get_yolo_boxes', return_value=yolo_boxes):
            box, details = selector.select_seed(frame_rgb)
            assert box == expected_box

    def test_select_seed_face_fallback_to_text(self, mock_seed_selector):
        """Test 'Face + Text Fallback' when no face is found."""
        selector = mock_seed_selector
        selector.params.primary_seed_strategy = "🔄 Face + Text Fallback"
        selector.params.text_prompt = "a dog"
        frame_rgb = np.zeros((200, 200, 3), dtype=np.uint8)

        dino_result = [{'bbox': [20, 20, 60, 60], 'conf': 0.8, 'label': 'dog', 'type': 'dino'}]
        # No face is found, but a DINO box is.
        with patch.object(selector, '_find_target_face', return_value=(None, {'error': 'no_matching_face'})) as mock_find_face, \
             patch.object(selector, '_get_dino_boxes', return_value=(dino_result, {'type': 'dino'})) as mock_get_dino:

            box, details = selector.select_seed(frame_rgb)

            assert box == [20, 20, 40, 40]
            assert details['type'] == 'dino'
            mock_find_face.assert_called_once()
            mock_get_dino.assert_called_once()

    def test_identity_first_fallback_to_expanded_box(self, mock_seed_selector):
        """Test _identity_first_seed fallback to an expanded face box."""
        selector = mock_seed_selector
        frame_rgb = np.zeros((200, 200, 3), dtype=np.uint8)

        # A face is found, but no corresponding body boxes.
        with patch.object(selector, '_find_target_face', return_value=({'bbox': [90, 90, 110, 110]}, {'type': 'face_match'})) as mock_find_face, \
             patch.object(selector, '_get_yolo_boxes', return_value=[]) as mock_get_yolo, \
             patch.object(selector, '_get_dino_boxes', return_value=([], {})) as mock_get_dino, \
             patch.object(selector, '_expand_face_to_body', return_value=[50, 50, 100, 100]) as mock_expand:

            box, details = selector._identity_first_seed(frame_rgb, selector.params)

            assert box == [50, 50, 100, 100]
            assert details['type'] == 'expanded_box_from_face'
            mock_expand.assert_called_once()


class TestAnalysisPipeline:
    @pytest.fixture
    def mock_analysis_pipeline(self, test_config, tmp_path):
        """Provides an AnalysisPipeline instance with mocked dependencies."""
        params = app.AnalysisParameters.from_ui(MagicMock(), test_config, output_folder=str(tmp_path), video_path='/fake/video.mp4')
        progress_queue = MagicMock()
        cancel_event = MagicMock()
        cancel_event.is_set.return_value = False  # Ensure the pipeline doesn't exit prematurely
        thumbnail_manager = MagicMock()
        logger = MagicMock()

        pipeline = app.AnalysisPipeline(
            config=test_config,
            logger=logger,
            params=params,
            progress_queue=progress_queue,
            cancel_event=cancel_event,
            thumbnail_manager=thumbnail_manager
        )

        # Create dummy files and directories
        (tmp_path / "thumbs").mkdir()
        (tmp_path / "frame_map.json").write_text("[1, 2, 3]")
        (tmp_path / "thumbs" / "frame_1.webp").touch()

        # Create a dummy frame_data.json for the video workflow test
        dummy_frame_data = [
            {"frame_number": 1, "filename": "frame_1.webp", "metrics": {}},
            {"frame_number": 2, "filename": "frame_2.webp", "metrics": {}},
            {"frame_number": 3, "filename": "frame_3.webp", "metrics": {}},
        ]
        (tmp_path / "frame_data.json").write_text(json.dumps(dummy_frame_data))

        return pipeline

    @patch('app.get_face_analyzer')
    @patch('app.get_person_detector')
    @patch('app.SubjectMasker')
    @patch('app.create_frame_map', return_value={1: "frame_1.webp"})
    def test_run_full_analysis(self, mock_create_frame_map, mock_subject_masker, mock_get_person_detector, mock_get_face_analyzer, mock_analysis_pipeline):
        """Test the full analysis pipeline run."""
        pipeline = mock_analysis_pipeline
        pipeline.params.disable_parallel = True # Easier to test without threading
        scenes_to_process = [app.Scene(shot_id=0, start_frame=0, end_frame=2)]

        mock_masker_instance = mock_subject_masker.return_value
        mock_masker_instance.run_propagation.return_value = {} # No masks

        # Mock the actual frame processing to prevent heavy computation,
        # but allow the main loop and file creation logic to run.
        with patch.object(pipeline, '_process_single_frame', return_value=None) as mock_process_frame:
            # Create a dummy file to be found by the pipeline
            (pipeline.output_dir / "frame_map.json").write_text("[1, 2, 3]")

            result = pipeline.run_full_analysis(scenes_to_process)

            assert result.get('done', False), f"Pipeline failed, result: {result}"
            assert Path(result['metadata_path']).exists()
            # We expect it to be called for each frame in the scene
            assert mock_process_frame.call_count > 0

    @patch('app.AnalysisPipeline._run_image_folder_analysis')
    def test_run_full_analysis_image_folder_branch(self, mock_run_image_folder, mock_analysis_pipeline):
        # Arrange
        pipeline = mock_analysis_pipeline
        pipeline.params.video_path = "" # This indicates image folder mode
        scenes_to_process = []

        # Act
        pipeline.run_full_analysis(scenes_to_process)

        # Assert
        mock_run_image_folder.assert_called_once()


class TestEnhancedAppUI:
    @pytest.fixture
    def mock_app_ui(self, test_config):
        """Provides an EnhancedAppUI instance with mocked dependencies."""
        progress_queue = MagicMock()
        cancel_event = MagicMock()
        cancel_event.is_set.return_value = False
        thumbnail_manager = MagicMock()
        logger = MagicMock()
        ui = app.EnhancedAppUI(
            config=test_config,
            logger=logger,
            progress_queue=progress_queue,
            cancel_event=cancel_event,
            thumbnail_manager=thumbnail_manager
        )
        return ui

    @patch('app.execute_extraction')
    def test_run_extraction_wrapper(self, mock_execute_extraction, mock_app_ui):
        """Test the extraction wrapper in the UI class."""
        mock_execute_extraction.return_value = iter([{"done": True, "log": "Success"}])
        args = [None] * len(mock_app_ui.ext_ui_map_keys)
        result = mock_app_ui.run_extraction_wrapper(*args)
        assert result['unified_log'] == "Success"
        mock_execute_extraction.assert_called_once()

    @patch('app.execute_pre_analysis')
    def test_run_pre_analysis_wrapper(self, mock_execute_pre_analysis, mock_app_ui):
        """Test the pre-analysis wrapper in the UI class."""
        mock_execute_pre_analysis.return_value = iter([{"done": True, "log": "Success", "scenes": []}])
        args = [None] * len(mock_app_ui.ana_ui_map_keys)
        result = mock_app_ui.run_pre_analysis_wrapper(*args)
        assert result['unified_log'] == "Success"
        mock_execute_pre_analysis.assert_called_once()

    @patch('app.gr.Button')
    def test_create_component(self, MockButton, mock_app_ui):
        """Tests that _create_component correctly creates a Gradio component."""
        MockButton.return_value = "mock_button"
        name = "test_button"
        comp_type = "button"
        kwargs = {'value': "Test"}
        component = mock_app_ui._create_component(name, comp_type, kwargs)
        assert mock_app_ui.components[name] == "mock_button"
        MockButton.assert_called_once_with(**kwargs)

    @patch('app.scene_thumb', return_value='/fake/thumb.jpg')
    def test_on_select_for_edit(self, mock_scene_thumb, mock_app_ui, sample_scenes):
        """Tests the on_select_for_edit function for correct UI updates."""
        index_map = list(range(len(sample_scenes)))
        select_data = MagicMock(spec=gr.SelectData)
        select_data.index = 0 # Corresponds to shot_id 1

        outputs = mock_app_ui.on_select_for_edit(select_data, sample_scenes, "Kept", index_map, "/fake/dir", {})

        (scenes, status_text, gallery_update, new_index_map, selected_id,
         editor_status, prompt, box_thresh, text_thresh, accordion_update,
<<<<<<< HEAD
         gallery_image, gallery_shape, sub_num_update, button_update, yolo_results, seed_mode) = outputs
=======
         gallery_image, gallery_shape, sub_num_update, button_update, yolo_results, scene_editor_seed_mode) = outputs
>>>>>>> 0c6ce6fa

        assert selected_id == sample_scenes[0]['shot_id']
        assert "Editing Scene 1" in editor_status['value']
        assert accordion_update['open'] is True
        assert seed_mode == "YOLO Bbox"

    def test_create_analysis_context_invalid_folder(self, mock_app_ui):
        """
        Tests that _create_analysis_context raises FileNotFoundError
        when the output folder is a boolean (simulating a UI mapping error).
        """
        ana_ui_map_keys = ['output_folder']
        # Simulate the buggy condition where a boolean is passed instead of a path
        ana_input_components = [False]

        with pytest.raises(FileNotFoundError, match="Output folder is not valid or does not exist: False"):
            app._create_analysis_context(
                config=mock_app_ui.config,
                logger=mock_app_ui.logger,
                thumbnail_manager=mock_app_ui.thumbnail_manager,
                cuda_available=False,
                ana_ui_map_keys=ana_ui_map_keys,
                ana_input_components=ana_input_components
            )

class TestCompositionRoot:
    @patch('app.Config')
    @patch('app.AppLogger')
    @patch('app.ThumbnailManager')
    @patch('app.Queue')
    @patch('app.threading.Event')
    def test_initialization(self, mock_event, mock_queue, mock_thumbnail_manager, mock_logger, mock_config):
        """Tests that CompositionRoot initializes its components correctly."""
        root = app.CompositionRoot()
        assert isinstance(root.get_config(), MagicMock)
        assert isinstance(root.get_logger(), MagicMock)
        assert isinstance(root.get_thumbnail_manager(), MagicMock)
        mock_logger.return_value.set_progress_queue.assert_called_once()

    @patch('app.CompositionRoot.get_app_ui')
    def test_cleanup(self, mock_get_app_ui):
        """Tests that the cleanup method calls necessary cleanup functions."""
        root = app.CompositionRoot()
        root.thumbnail_manager.cleanup = MagicMock()
        root.cancel_event.set = MagicMock()
        root.cleanup()
        root.thumbnail_manager.cleanup.assert_called_once()
        root.cancel_event.set.assert_called_once()

class TestErrorHandler:
    @pytest.fixture
    def error_handler(self, test_config):
        """Provides an ErrorHandler instance with a mock logger."""
        logger = MagicMock()
        return app.ErrorHandler(logger, test_config.retry.max_attempts, test_config.retry.backoff_seconds)

    def test_with_retry_success(self, error_handler):
        """Tests that the retry decorator returns the function's result on success."""
        @error_handler.with_retry()
        def successful_func():
            return "success"
        assert successful_func() == "success"
        error_handler.logger.warning.assert_not_called()

    def test_with_retry_failure(self, error_handler):
        """Tests that the retry decorator retries and then raises the exception."""
        mock_func = MagicMock(side_effect=ValueError("test error"))
        @error_handler.with_retry(max_attempts=2, backoff_seconds=[0.01])
        def failing_func():
            return mock_func()
        with pytest.raises(ValueError, match="test error"):
            failing_func()
        assert mock_func.call_count == 2
        error_handler.logger.warning.assert_called_once()
        error_handler.logger.error.assert_called_once()

    def test_with_fallback_success(self, error_handler):
        """Tests that the fallback decorator returns the primary function's result on success."""
        @error_handler.with_fallback(fallback_func=lambda: "fallback")
        def successful_func():
            return "primary"
        assert successful_func() == "primary"
        error_handler.logger.warning.assert_not_called()

    def test_with_fallback_failure(self, error_handler):
        """Tests that the fallback decorator returns the fallback function's result on failure."""
        @error_handler.with_fallback(fallback_func=lambda: "fallback")
        def failing_func():
            raise ValueError("primary failed")
        assert failing_func() == "fallback"
        error_handler.logger.warning.assert_called_once()

class TestSessionManagement:
    @pytest.fixture
    def mock_ui(self, test_config):
        """Provides a mock UI object for session management tests."""
        ui = MagicMock()
        ui.config = test_config
        ui.logger = MagicMock()
        ui.thumbnail_manager = MagicMock()
        return ui

    @patch('app.validate_session_dir')
    def test_execute_session_load_success(self, mock_validate, mock_ui, tmp_path):
        """Tests a successful session load."""
        session_path = tmp_path / "session"
        session_path.mkdir()
        (session_path / "run_config.json").write_text('{"source_path": "/fake/video.mp4", "output_folder": "session"}')
        (session_path / "scenes.json").write_text('[[0, 100], [101, 200]]')

        mock_validate.return_value = (session_path, None)

        event = app.SessionLoadEvent(session_path=str(session_path))
        result = next(app.execute_session_load(mock_ui, event, mock_ui.logger, mock_ui.config, mock_ui.thumbnail_manager))

        assert "Successfully loaded session" in result['log']
        assert result['status'] == "... Session loaded. You can now proceed from where you left off."
        assert result['source_input']['value'] == "/fake/video.mp4"

class TestExport:
    @patch('app.subprocess.run')
    @patch('app.datetime')
    def test_export_cropping_logic(self, mock_datetime, mock_subprocess, tmp_path, test_config):
        # 1. Setup mock UI and paths
        mock_ui = MagicMock()
        mock_ui.logger = MagicMock()
        mock_ui.cancel_event = MagicMock()
        mock_ui.cancel_event.is_set.return_value = False
        mock_ui.config = test_config # Add the config attribute to the mock

        # Mock datetime to control the output folder name
        mock_datetime.now.return_value = datetime.datetime(2023, 1, 1, 12, 0, 0)

        # 2. Create dummy files and directories
        output_dir = tmp_path / "output"
        output_dir.mkdir()
        masks_dir = output_dir / "masks"
        masks_dir.mkdir()
        video_path = tmp_path / "video.mp4"
        video_path.touch()

        # Create dummy image and mask data in memory
        dummy_frame_img = np.zeros((1080, 1920, 3), dtype=np.uint8)
        dummy_mask_img = np.zeros((1080, 1920), dtype=np.uint8)
        # Subject bbox: x=760, y=390, w=400, h=300 (4:3 AR)
        cv2.rectangle(dummy_mask_img, (760, 390), (1160, 690), 255, -1)

        # Save the necessary input files that the function reads
        cv2.imwrite(str(masks_dir / "frame_000001.png"), dummy_mask_img)
        (output_dir / "frame_map.json").write_text('[1]')

        # 3. Mock subprocess.run to simulate FFmpeg creating the exported frame
        def simulate_ffmpeg_export(*args, **kwargs):
            export_dir = tmp_path / "output_exported_20230101_120000"
            export_dir.mkdir(exist_ok=True)
            # The export function first calls ffmpeg to extract the full frame,
            # then renames it. The cropping logic reads this renamed file.
            exported_frame_path = export_dir / "frame_000001.png"
            cv2.imwrite(str(exported_frame_path), dummy_frame_img)
            return MagicMock(returncode=0, stderr="")

        mock_subprocess.side_effect = simulate_ffmpeg_export

        # 4. Setup frame metadata for the export event
        all_frames_data = [{'filename': 'frame_000001.png', 'mask_path': 'frame_000001.png'}]

        event = app.ExportEvent(
            all_frames_data=all_frames_data,
            output_dir=str(output_dir),
            video_path=str(video_path),
            enable_crop=True,
            crop_ars="16:9,1:1",
            crop_padding=10, # 10% padding
            filter_args={}
        )

        # 5. Call the export function
        app.EnhancedAppUI.export_kept_frames(mock_ui, event)

        # 6. Assertions
        mock_subprocess.assert_called_once()
        crop_dir = tmp_path / "output_exported_20230101_120000" / "cropped"
        assert crop_dir.exists()

        # Logic Check:
        # Bbox: w=400, h=300 (AR=1.33). Padding: 10% -> padded_w=440, padded_h=330.
        # AR 16:9 (r=1.77): h_r=max(330, 440/r)=330, w_r=330*r=586.6. Area=193600. Diff=0.44
        # AR 1:1 (r=1.0): h_r=max(330, 440/r)=440, w_r=440*r=440.0. Area=193600. Diff=0.33
        # Areas are identical, tie-breaker chooses AR closest to subject AR (1.33), which is 1:1.
        expected_crop_file = crop_dir / "frame_000001_crop_1x1.png"

        files_in_crop_dir = list(crop_dir.glob('*'))
        assert expected_crop_file.exists(), (
            f"Expected crop file not found: {expected_crop_file}. "
            f"Files found in crop dir: {[f.name for f in files_in_crop_dir]}"
        )

        cropped_image = cv2.imread(str(expected_crop_file))
        assert cropped_image is not None, "Cropped image could not be read from disk."
        h, w, _ = cropped_image.shape
        assert w / h == pytest.approx(1/1, rel=0.01), f"Cropped image AR is {w/h}, expected ~{1/1}"

class TestSubjectMasker:
    @pytest.fixture
    def subject_masker(self, test_config):
        """Provides a SubjectMasker instance with mocked dependencies."""
        with patch.object(app.SubjectMasker, '_initialize_models', lambda x: None):
            params = app.AnalysisParameters.from_ui(MagicMock(), test_config)
            progress_queue = MagicMock()
            cancel_event = MagicMock()
            masker = app.SubjectMasker(params, progress_queue, cancel_event, config=test_config, logger=MagicMock())
            yield masker

    @patch('app.get_grounding_dino_model')
    def test_init_grounder_success(self, mock_get_model, subject_masker):
        """Test successful loading of the Grounding DINO model during initialization."""
        mock_get_model.return_value = "dino_model"
        result = subject_masker._init_grounder()
        assert result is True
        assert subject_masker._gdino == "dino_model"
        mock_get_model.assert_called_once()

    @patch('app.get_grounding_dino_model', return_value=None)
    def test_init_grounder_failure(self, mock_get_model, subject_masker):
        """Test failure to load the Grounding DINO model."""
        result = subject_masker._init_grounder()
        assert result is False
        assert subject_masker._gdino is None
        mock_get_model.assert_called_once()


class TestAnalysisParameters:
    @patch('app._sanitize_face_ref', return_value=('/fake/ref.png', True))
    def test_from_ui_instantiation(self, mock_sanitize, test_config):
        """Verify that AnalysisParameters correctly captures and processes UI inputs."""
        mock_logger = MagicMock()
        mock_ui_state = {
            'source_path': '/path/to/video.mp4',
            'output_folder': '/path/to/output',
            'face_ref_img_path': '/fake/ref.png', # This value is passed to the mock
            'disable_parallel': True,
        }
        params = app.AnalysisParameters.from_ui(mock_logger, test_config, **mock_ui_state)

        assert params.source_path == '/path/to/video.mp4'
        assert params.output_folder == '/path/to/output'
        assert params.face_ref_img_path == '/fake/ref.png'
        assert params.disable_parallel is True
        # Check a default value was set correctly
        assert params.method == test_config.ui_defaults.method
        mock_logger.error.assert_not_called()
        mock_sanitize.assert_called_once()


class TestThumbnailManager:
    @patch('app.Image.open')
    @patch('pathlib.Path.exists', return_value=True)
    def test_get_thumbnail(self, mock_exists, mock_image_open, test_config):
        """Test adding and retrieving a thumbnail."""
        manager = app.ThumbnailManager(logger=MagicMock(), config=test_config)
        mock_pil_image = MagicMock()
        mock_pil_image.convert.return_value = mock_pil_image
        # Mock the context manager used by PIL
        mock_image_open.return_value.__enter__.return_value = mock_pil_image

        # Test retrieving a thumbnail, which implicitly adds it to the cache
        thumb_path = Path("/fake/path1.png")
        thumb_array = manager.get(thumb_path)

        assert thumb_path in manager.cache
        assert thumb_array is not None
        # Ensure the mock was used
        mock_image_open.assert_called_with(thumb_path)


if __name__ == "__main__":
    pytest.main([__file__])


class TestImageFolderUtils:
    @patch('pathlib.Path.is_dir')
    def test_is_image_folder(self, mock_is_dir):
        # Test case 1: A valid directory path
        mock_is_dir.return_value = True
        assert app.is_image_folder('/fake/dir') is True
        # Test case 2: A path that is not a directory (a file)
        mock_is_dir.return_value = False
        assert app.is_image_folder('/fake/file.txt') is False
        # Test case 3: A non-string input
        assert app.is_image_folder(None) is False
        assert app.is_image_folder(123) is False
        # Test case 4: An empty string
        assert app.is_image_folder('') is False

    @patch('pathlib.Path.iterdir')
    def test_list_images(self, mock_iterdir, test_config):
        def create_mock_path(name, is_file_val):
            p = MagicMock(spec=Path)
            p.name = name
            p.suffix = Path(name).suffix
            p.is_file.return_value = is_file_val
            # Make the mock comparable for sorting
            p.__lt__ = lambda s, o: s.name < o.name
            return p

        mock_files = [
            create_mock_path('z_img.jpg', True),
            create_mock_path('a_img.png', True),
            create_mock_path('doc.txt', True),
            create_mock_path('subdir', False),
            create_mock_path('b_img.JPG', True),
        ]
        mock_iterdir.return_value = mock_files

        result = app.list_images(Path('/fake/dir'), cfg=test_config)
        result_names = [r.name for r in result]

        assert len(result) == 3
        # Assert that the list is sorted by name
        assert result_names == ['a_img.png', 'b_img.JPG', 'z_img.jpg']
        assert all(p.suffix.lower() in test_config.utility_defaults.image_extensions for p in result)

    @patch('app.cv2.imread')
    @patch('app.Image.fromarray')
    @patch('pathlib.Path.mkdir')
    @patch('app.io.open', new_callable=mock_open)
    def test_make_photo_thumbs(self, mock_io_open, mock_mkdir, mock_fromarray, mock_imread, test_config):
        mock_imread.return_value = np.zeros((1000, 1000, 3), dtype=np.uint8)
        mock_image_instance = MagicMock()
        mock_image_instance.save = MagicMock()
        mock_fromarray.return_value = mock_image_instance

        image_paths = [Path('/fake/dir/img1.jpg'), Path('/fake/dir/img2.png')]
        out_dir = Path('/fake/output')
        mock_logger = MagicMock(spec=app.AppLogger)

        params = app.AnalysisParameters.from_ui(mock_logger, test_config, thumb_megapixels=0.5)
        app.make_photo_thumbs(image_paths, out_dir, params, test_config, mock_logger)

        mock_mkdir.assert_called_with(parents=True, exist_ok=True)
        assert mock_imread.call_count == len(image_paths)
        assert mock_fromarray.call_count == len(image_paths)

        # Check that the correct files were opened
        opened_files = [call_args.args[0] for call_args in mock_io_open.call_args_list]
        assert out_dir / "frame_map.json" in opened_files
        assert out_dir / "image_manifest.json" in opened_files

        # Check that the correct content was written to the mock file handle
        file_handle_mock = mock_io_open.return_value
        expected_frame_map_content = json.dumps([1, 2])
        expected_manifest_content = json.dumps({
            "1": str(image_paths[0].resolve()),
            "2": str(image_paths[1].resolve())
        }, indent=2)

        file_handle_mock.write.assert_any_call(expected_frame_map_content)
        file_handle_mock.write.assert_any_call(expected_manifest_content)<|MERGE_RESOLUTION|>--- conflicted
+++ resolved
@@ -822,11 +822,7 @@
 
         (scenes, status_text, gallery_update, new_index_map, selected_id,
          editor_status, prompt, box_thresh, text_thresh, accordion_update,
-<<<<<<< HEAD
          gallery_image, gallery_shape, sub_num_update, button_update, yolo_results, seed_mode) = outputs
-=======
-         gallery_image, gallery_shape, sub_num_update, button_update, yolo_results, scene_editor_seed_mode) = outputs
->>>>>>> 0c6ce6fa
 
         assert selected_id == sample_scenes[0]['shot_id']
         assert "Editing Scene 1" in editor_status['value']
