--- conflicted
+++ resolved
@@ -2,12 +2,7 @@
 from unittest.mock import patch, mock_open, MagicMock
 import os
 
-<<<<<<< HEAD
 from app import Config, CompositionRoot
-=======
-import app
-from app import Config
->>>>>>> 0c6ce6fa
 
 class TestConfig(unittest.TestCase):
     def test_composition_root_uses_json_not_yml(self):
